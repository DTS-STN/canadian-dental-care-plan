--- conflicted
+++ resolved
@@ -14,18 +14,11 @@
     "test:unit": "vitest"
   },
   "dependencies": {
-<<<<<<< HEAD
     "@axe-core/playwright": "^4.8.2",
-    "@remix-run/css-bundle": "^2.4.1",
-    "@remix-run/node": "^2.4.1",
-    "@remix-run/react": "^2.4.1",
-    "@remix-run/serve": "^2.4.1",
-=======
     "@remix-run/css-bundle": "^2.5.0",
     "@remix-run/node": "^2.5.0",
     "@remix-run/react": "^2.5.0",
     "@remix-run/serve": "^2.5.0",
->>>>>>> f763eabd
     "i18next": "^23.7.16",
     "i18next-browser-languagedetector": "^7.2.0",
     "i18next-fs-backend": "^2.3.1",
