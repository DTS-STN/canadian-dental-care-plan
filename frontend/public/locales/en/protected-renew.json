--- conflicted
+++ resolved
@@ -470,7 +470,6 @@
       "provincial-territorial-required": "Select a province or territory"
     }
   },
-<<<<<<< HEAD
   "review-adult-information": {
     "read-carefully": "Review this information carefully. The information provided will be used to update your Canadian Dental Care Plan member account.",
     "page-title": "Review your information",
@@ -528,7 +527,7 @@
     "submit-p-false-info": "If you provide false information on your renewal, you and others you applied for may be removed from the plan.",
     "submit-p-repayment": "If you or your family members were not eligible to renew, you or your family member may have to repay the full cost of care received through the Canadian Dental Care Plan.",
     "no-update": "No update"
-=======
+  },
   "review-submit": {
     "page-title": "Review your information",
     "form-instructions": "You are submitting a renewal application for the following people:",
@@ -538,6 +537,5 @@
     "submit-p-repayment": "If you or your family members were not eligible to apply, you or your family member may have to repay the full cost of care received through the Canadian Dental Care Plan.",
     "back-button": "Back",
     "submit-button": "Submit Application"
->>>>>>> 2b59f2fe
   }
 }