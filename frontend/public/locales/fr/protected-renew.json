{
  "index": {
    "page-title": "Renew"
  },
  "terms-and-conditions": {
    "page-title": "Présentation d'une demande d'adhésion au Régime canadien de soins dentaires",
    "page-heading": "Conditions générales d'utilisation et énoncé de confidentialité",
    "intro-text": "Merci d'utiliser la demande en ligne du Régime canadien de soins dentaires (RCSD) («\u00a0la demande en ligne\u00a0»). Nous avons établi conditions d'utilisation de ce service («\u00a0conditions d'utilisation\u00a0»). Veuillez les lire attentivement.",
    "terms-and-conditions-of-use": {
      "summary": "Conditions générales d'utilisation",
      "online-application-legal-terms": "<strong>VEUILLEZ LIRE ATTENTIVEMENT.</strong> Les présentes conditions d'utilisation de la demande en ligne du Régime canadien de soins dentaires (RCSD) contiennent des renseignements sur vos droits et obligations juridiques et régissent votre utilisation de la demande en ligne. Les présentes conditions d'utilisation doivent être lues en parallèle avec celles du site Web Canada.ca. En cas de divergence, les présentes conditions d'utilisation ont préséance sur celles du site Web <canadaTermsConditions>Canada.ca</canadaTermsConditions>. En cas de divergence, les présentes conditions générales d'utilisation ont préséance sur celles du site Web Canada.ca.",
      "online-application-access-terms": "Votre accès à la demande en ligne et votre utilisation de celle-ci, y compris tout le contenu, sont assujettis à (1) votre acceptation des présentes conditions d'utilisation et (2) votre respect de celles-ci.",
      "online-application-usage-terms": "Chaque fois que vous utilisez la demande en ligne, ces conditions continuent de s'appliquer. En utilisant la demande en ligne, vous acceptez de respecter les conditions suivantes. Il vous incombe de comprendre et de conserver ces conditions.",
      "online-application-outage": "Il peut arriver que le système soit interrompu pour des raisons de maintenance.",
      "online-application-timeout": "Si vous êtes inactif pendant 15 minutes dans la demande en ligne, votre séance prendra fin et vous perdrez tous les renseignements que vous avez entrés.",
      "terms-rejection-policy": "Vous pouvez en tout temps décider de ne pas accepter les conditions, auquel cas vous ne serez pas autorisé à accéder à la demande en ligne et à l'utiliser.",
      "esdc-definition-clarification": "Aux fins des présentes conditions d'utilisation, «\u00a0EDSC\u00a0» désigne Sa Majesté le Roi du chef du Canada représenté par le ministre de l'Emploi et du Développement social du Canada.",
      "online-application": {
        "heading": "Conditions générales d'utilisation de la demande en ligne",
        "self-agreement": "Votre utilisation de la demande en ligne signifie que vous avez lu et accepté les présentes conditions d'utilisation et l'énoncé de confidentialité. Si, à tout moment, vous cessez d'accepter l'une ou l'autre des conditions d'utilisation, vous devez renoncer à utiliser la demande en ligne.",
        "on-behalf-of-someone-else": "Si vous utilisez la demande en ligne au nom d'un enfant, vous certifiez en l'utilisant que vous disposez de toute l'autorité nécessaire pour accepter les conditions d'utilisation au nom de cette personne, et que vous acceptez les conditions d'utilisation au nom de la personne que vous représentez.",
        "at-your-own-risk": "Si vous utilisez un ordinateur partagé ou une connexion Internet partagée, vous utilisez ce service à vos propres risques et vous devrez protéger toutes vos informations personnelles. Si vous utilisez un ordinateur public, assurez-vous de fermer le navigateur ou de vous déconnecter lorsque vous avez terminé.",
        "msdc": "EDSC utilise les services de Microsoft Corporation pour exécuter la demande en ligne. Les centres de données Microsoft utilisés par EDSC sont au Canada conformément à l'entente sur <microsoftDataPrivacyPolicy>les conditions de service de Microsoft Corporation</microsoftDataPrivacyPolicy>.",
        "antibot": "EDSC utilise les services de protection contre les robots hCaptcha pour nos outils en ligne conformément aux <hcaptchaTermsOfService>conditions de service</hcaptchaTermsOfService> de hCaptcha."
      },
      "changes-to-these-terms-of-use": {
        "heading": "Changements apportés aux présentes conditions d'utilisation",
        "esdc-terms-amendment-policy": "EDSC peut modifier les présentes conditions à tout moment et sans préavis. Ces changements prennent effet immédiatement à la date de leur publication. En utilisant la demande en ligne, vous acceptez de respecter les conditions modifiées. Vous devez vous assurer de comprendre et de conserver les conditions modifiées."
      }
    },
    "privacy-notice-statement": {
      "summary": "Énoncé de confidentialité",
      "personal-information": {
        "heading": "Renseignements personnels",
        "service-canada-application-administration": "Les renseignements personnels recueillis dans la présente demande sont nécessaires aux fins de l'inscription au Régime canadien de soins dentaires (RCSD). Service Canada, qui fait partie d'Emploi et Développement social Canada (EDSC), administre les demandes au titre du RCSD au nom de Santé Canada. Service Canada recueillera les renseignements personnels que vous avez inclus dans votre demande de participation au RCSD afin de vous inscrire au régime.",
        "collection-use": "La collecte, l'utilisation et la divulgation de vos renseignements personnels sont autorisées par la <cite>Loi sur le ministère de la Santé</cite>, la <cite>Loi sur les mesures de soins dentaires</cite> et la <cite>Loi sur le ministère de l'Emploi et du Développement social</cite>, entre autres, et sont protégées par les dispositions de la Loi sur la protection des renseignements personnels.",
        "microsoft-policy": "EDSC exécute ce processus de demande en utilisant les services du fournisseur tiers Microsoft Corporation, qui peut être soumis à des lois étrangères. Vous trouverez de plus amples renseignements en consultant cette page Web <microsoftDataPrivacyPolicy>Politique de protection des données et principes de confidentialité de Microsoft</microsoftDataPrivacyPolicy>."
      },
      "how-we-protect-your-privacy": {
        "heading": "Comment protégeons-nous vos renseignements personnels?",
        "personal-information-rights-and-access": "Vous avez droit à la protection de vos renseignements personnels, à l'accès à ceux-ci et, le cas échéant, à leur correction. Ils sont conservés dans les fichiers de renseignements personnels suivants (FRPs)\u00a0:",
        "personal-information-banks": {
          "esdc-ppu-712": "Régime canadien de soins dentaires (ESDC PPU 712)",
          "hc-ppu-440": "Régime canadien de soins dentaires (SC PPU 440)"
        },
        "info-source-access": "Vous pouvez apprendre comment accéder à cette information dans la publication du gouvernement intitulée <infosource>Info Source</infosource>. Vous pouvez également accéder à Info Source en ligne dans n'importe quel Centre Service Canada.",
        "personal-information-handling-complaint-process": "Si vous n'êtes pas satisfait de la façon dont vos renseignements personnels ont été traités par EDSC, vous pouvez communiquer avec le Commissariat à la protection de la vie privée du Canada pour <fileacomplaint>déposer une plainte</fileacomplaint>."
      }
    },
    "sharing-your-information": {
      "summary": "Communication de vos renseignements",
      "government-of-canada-and-sun-life": {
        "heading": "Gouvernement du canada et Sun Life",
        "share-info": "Emploi et Développement social Canada (EDSC) peut communiquer vos renseignements personnels à Santé Canada (SC), à l'Agence du revenu du Canada et à la Sun Life pour administrer le régime, valider votre admissibilité et vous inscrire au Régime canadien de soins dentaires (RCSD).",
        "disclose-info": "Vos renseignements peuvent également être divulguées à l'administrateur des prestations du RCSD (la Sun Life) et aux agents et fournisseurs de services de l'administrateur des prestations aux fins de souscription, de vérification, d'administration, de décision et d'enquête concernant les prestations versées au titre du RCSD.",
        "sun-life-authorization": "La Sun Life est autorisée à recueillir, à utiliser et à divulguer des renseignements à votre sujet à toute personne ou organisation, y compris les fournisseurs de soins de santé buccodentaire, les établissements, les services d'enquête et le RCSD, aux fins de l'administration du programme, de la vérification, des demandes de règlement et de la sécurité des patients/clients."
      },
      "sharing-of-information-and-oral-health-providers": {
        "heading": "Partage d'informations et prestataires de santé bucco-dentaire",
        "enrol-consent": "En vous inscrivant au RCSD, vous consentez également à ce que vos fournisseurs de soins de santé buccodentaire divulguent tous les renseignements personnels, tel qu'autorisé par la <cite>Loi sur le ministère de la Santé</cite> et la <cite>Loi sur les mesures de soins dentaires</cite>, qui peuvent être jugés utiles par la Sun Life dans le contexte de l'administration du programme, de la vérification et de la gestion des demandes de règlement, et de la sécurité des patients/clients. Ces renseignements peuvent comprendre, sans s'y limiter, des détails sur les services fournis, des données cliniques sur le patient, des paiements et des radiographies.",
        "considered-minor": "Si vous êtes considéré comme mineur dans votre province ou territoire, vos renseignements peuvent également être communiqués à vos parents ou tuteurs légaux.",
        "analysis": "EDSC peut utiliser ou communiquer les renseignements que vous fournissez pour les activités d'analyse des politiques, de recherche, de surveillance et d'évaluation au sein d'EDSC, de SC et de Statistique Canada. Ces utilisations ou activités n'auront aucune incidence sur les décisions administratives prises à votre sujet."
      }
    },
    "apply": {
      "application-participation": "La participation au Régime canadien de soins dentaires est volontaire. Toutefois, si vous ne fournissez pas vos renseignements personnels dans votre demande, votre admissibilité au Régime canadien de soins dentaires ne pourra pas être validée.",
      "application-consent": "En poursuivant cette demande, vous reconnaissez avoir lu et accepté les modalités et l'énoncé de confidentialité ci-dessus. De plus, vous consentez à ce que vos renseignements personnels soient communiqués aux fins susmentionnées.",
      "back-button": "Retour",
      "start-button": "Accepter et poursuivre"
    },
    "links": {
      "canada-ca-terms-and-conditions": "https://www.canada.ca/fr/transparence/avis.html",
      "file-complaint": "https://www.priv.gc.ca/fr/signaler-un-probleme/",
      "hcaptcha": "https://www.hcaptcha.com/terms",
      "info-source": "https://www.canada.ca/fr/emploi-developpement-social/ministere/transparence/aai/rapports/infosource.html",
      "microsoft-data-privacy-policy": "https://www.microsoft.com/fr-ca/trust-center/privacy",
      "sun-life": "https://www.sunlife.ca/fr/"
    },
    "checkboxes": {
      "acknowledge-terms": "Je reconnais avoir lu les modalités",
      "acknowledge-privacy": "Je reconnais avoir lu l'avis de confidentialité",
      "share-data": "Je consens à l'échange des données",
      "error-message": {
        "acknowledge-terms-required": "La case à cocher des modalités doit être sélectionnée",
        "acknowledge-privacy-required": "La case à cocher de l'avis de confidentialité doit être sélectionnée",
        "share-data-required": "La case à cocher de l'échange des données doit être sélectionnée"
      }
    }
  },
  "tax-filing": {
    "page-title": "Tax filing",
    "form-instructions": "Have you and your spouse or common-law partner (if applicable) filed your tax return for 2024 and received your Notice of Assessment?",
    "radio-options": {
      "yes": "Yes",
      "no": "No"
    },
    "error-message": {
      "tax-filing-required": "Select whether or not you have filed your taxes"
    },
    "back-btn": "Back",
    "continue-btn": "Continue"
  },
  "file-your-taxes": {
    "page-title": "File your taxes",
    "ineligible-to-renew": "You are not eligible to renew for the Canadian Dental Care Plan at this time.",
    "tax-not-filed": "You, your spouse or common-law partner have not filed a tax return for 2024 with the Canada Revenue Agency.",
    "unable-to-assess": "We use the information from your tax file to verify that the income and residency eligibility requirements are met for the plan.",
    "tax-info": "For more information on how to file your taxes, visit <taxInfo>Get ready to do your taxes</taxInfo>.",
    "renew-after": "You can renew for the plan after you or your spouse or common-law partner have filed your taxes and received your Notice of Assessment.",
    "tax-info-href": "https://www.canada.ca/en/services/taxes/income-tax/personal-income-tax/get-ready-taxes.html",
    "back-btn": "Back",
    "return-btn": "Return to dashboard",
    "return-btn-link": "https://www.canada.ca/en/services/benefits/dental/dental-care-plan.html"
  },
  "member-selection": {
    "page-title": "Renew your Canadian Dental Care Plan benefits",
    "reviewed": "The following member(s) have already renewed:",
    "form-instructions": "Below is a list of members who can renew. Choose the member you want to renew for.",
    "continue-help": "After you've chosen all the members you want to renew, click 'Continue'.",
    "completed": "Completed",
    "back-btn": "Back",
    "continue-btn": "Continue",
    "cancel-btn": "Cancel",
    "save-btn": "Save"
  },
  "dental-insurance": {
    "page-title": "{{memberName}}\u00a0: Access to other dental insurance",
    "legend": "Do you have access to dental insurance or coverage:",
    "list": {
      "employment": "Through your employment benefits or a family member's employment benefits, including health and wellness accounts",
      "pension": "Through your pension benefits or a family member's pension benefits",
      "purchased": "Purchased by you or a family member or through a group plan from an insurance or benefits company",
      "professional": "Through a professional or student organization"
    },
    "option-yes": "<strong>Yes</strong>, I have access to dental insurance or coverage",
    "option-no": "<strong>No</strong>, I do not have access to dental insurance or coverage",
    "button": {
      "back": "Back",
      "continue": "Continue",
      "cancel-btn": "Cancel",
      "save-btn": "Save"
    },
    "detail": {
      "additional-info": {
        "title": "Additional information",
        "eligible": "Exception: You may still be eligible if you are retired and:",
        "list": {
          "opted": "you opted out of pension benefits before December 11, 2023, and",
          "cannot-opt": "you can't opt back in under the pension rules"
        },
        "not-eligible": "You are still considered to have access to dental insurance or coverage if you choose to opt out of benefits provided through your or a family member's:",
        "not-eligible-employer": "employer",
        "not-eligible-pension": "pension (see exception)",
        "not-eligible-organization": "professional or student organization.",
        "not-eligible-note": "As such, you are not eligible for the Canadian Dental Care Plan.",
        "not-eligible-purchased": "If you purchased your current dental insurance policy privately on your own, you are not eligible for the Canadian Dental Care Plan while that coverage is in effect."
      }
    },
    "error-message": {
      "dental-insurance-required": "Select whether you have access to dental insurance"
    }
  },
  "demographic-survey": {
    "page-title": "Voluntary demographic questions for {{memberName}}",
    "optional": "All questions are optional.",
    "indigenous-status": "Is this person First Nations, Métis or Inuk (Inuit)?",
    "disability-status": "Does this person have a disability?",
    "ethnic-groups": "To which ethnic group(s) does this person belong? Please select all that apply.",
    "location-born-status": "Where was this person born?",
    "gender-status": "What is this person's gender?",
    "continue-btn": "Continue",
    "back-btn": "Back",
    "save-btn": "Save",
    "cancel-btn": "Cancel",
    "error-message": {
      "first-nations-required": "Please select if this person is First Nations, Métis or Inuk (Inuit)",
      "another-ethnic-group-required": "Please specify the ethnic group"
    }
  },
  "marital-status": {
    "page-title": "État civil",
    "marital-status": "Quel est votre état civil actuel?",
    "spouse-or-commonlaw": "Renseignements sur l'époux/épouse ou le conjoint/la conjointe de fait",
    "provide-sin": "Fournissez le numéro d'assurance sociale de votre époux/épouse ou conjoint/conjointe de fait actuel(le). Ces renseignements sont nécessaires pour calculer votre revenu familial net rajusté.",
    "required-information": "Votre époux/épouse ou conjoint/conjointe de fait doit présenter sa propre demande initiale ou demande de renouvellement au Régime canadien de soins dentaires.",
    "back-btn": "Retour",
    "continue-btn": "Continuer",
    "cancel-btn": "Cancel",
    "save-btn": "Save",
    "sin": "Numéro d'assurance sociale (NAS)",
    "year-of-birth": "Année de naissance",
    "confirm-checkbox": "Je confirme que mon époux/épouse ou conjoint/conjointe de fait est au courant de la communication de ses renseignements personnels et y a consenti.",
    "help-message": {
      "sin": "Entrez le NAS à 9 chiffres"
    },
    "error-message": {
      "marital-status-required": "Sélectionnez l'état civil",
      "confirm-required": "La case à cocher doit être sélectionnée",
      "date-of-birth-year-required": "L'année de naissance doit être fournie",
      "yob-is-future": "L'année de naissance doit être dans le passé",
      "sin-required": "Entrez un NAS de 9 chiffres",
      "sin-valid": "Doit être un NAS valide",
      "sin-unique": "Le numéro d'assurance sociale (NAS) doit être unique"
    }
  },
  "children": {
    "child-number": "Child {{childNumber}}",
    "parent-or-guardian": {
      "page-title": "{{childName}}\u00a0: parent or legal guardian",
      "back-btn": "Back",
      "continue-btn": "Continue",
      "form-instructions": "Are you the parent or legal guardian of this child?",
      "radio-options": {
        "yes": "Yes",
        "no": "No"
      },
      "error-message": {
        "parent-or-guardian-required": "Select whether you are the parent or legal guardian of this child"
      }
    },
    "parent-or-guardian-required": {
      "page-title": "You must be a parent or legal guardian",
      "must-be": "You must be a parent or legal guardian.",
      "unable-to-apply": "You are not able to apply for this child. You must be a parent or legal guardian to apply on behalf of a child.",
      "back-btn": "Back",
      "continue-btn": "Continue to next member"
    },
    "dental-insurance": {
      "title": "{{childName}}\u00a0: access to other dental insurance",
      "legend": "Does {{childName}} have access to dental insurance or coverage\u00a0:",
      "list": {
        "employment": "Through a parent or legal guardian's employment benefits including health and wellness accounts",
        "pension": "Through a parent or legal guardian's pension benefits",
        "purchased": "Purchased by a parent or legal guardian from an insurance or benefits company",
        "professional": "Through a professional or student organization"
      },
      "option-yes": "<strong>Yes</strong>, this child has access to dental insurance or coverage",
      "option-no": "<strong>No</strong>, this child does not have access to dental insurance or coverage",
      "button": {
        "back": "Back",
        "continue": "Continue",
        "cancel-btn": "Cancel",
        "save-btn": "Save"
      },
      "detail": {
        "additional-info": {
          "title": "Additional information",
          "eligible": "A child is still considered to have access to dental insurance or coverage if a parent or legal guardian chooses to opt out of benefits provided through:",
          "eligible-list": {
            "employer": "an employer",
            "pension": "pension (see exception)",
            "professional": "professional or student organization."
          },
          "not-eligible": "As such, the child is not eligible for Canadian Dental Care Plan.",
          "not-eligible-purchased": "If a parent or legal guardian purchased the current dental insurance policy privately, a child is not eligible for the Canadian Dental Care Plan while that coverage is in effect.",
          "excepton": "Exception: A child may still be eligible if a parent or legal guardian are retired and:",
          "exception-list": {
            "opted-out": "Opted out of pension benefits before December 11, 2023, and",
            "opt-back": "Can't opt back in under the pension rules"
          }
        }
      },
      "error-message": {
        "dental-insurance-required": "Select whether the child has access to dental insurance"
      }
    },
    "update-dental-benefits": {
      "title": "{{childName}}\u00a0: accès à d'autres prestations dentaires fédérales, provinciales ou territoriales",
      "access-to-dental": "L'accès à des prestations dentaires dans le cadre d'un programme social n'aura aucune incidence sur l'admissibilité de l'enfant au Régime canadien de soins dentaires.",
      "select-one": "Sélectionnez une option",
      "eligibility-criteria": "Si l'enfant répond à tous les critères d'admissibilité, sa couverture doit être coordonnée entre les régimes afin qu'il n'y ait pas de dédoublement ou de lacunes dans la couverture.",
      "federal-benefits": {
        "title": "Prestations fédérales",
        "legend": "L'accès de {{childName}} aux prestations fédérales a-t-il changé depuis que vous avez présenté une demande au Régime canadien de soins dentaires?",
        "option-yes": "<strong>Oui</strong>, les prestations fédérales de cet enfant ont changé",
        "option-no": "<strong>Non</strong>, les prestations fédérales de cet enfant n'ont pas changé",
        "social-programs": {
          "legend": "Veuillez sélectionner le programme de protection sociale avec lequel vous êtes assuré. Si vous en avez plus d'un, veuillez sélectionner celui que vous utilisez le plus."
        }
      },
      "provincial-territorial-benefits": {
        "title": "Prestations provinciales ou territoriales",
        "legend": "L'accès de {{childName}} aux prestations provinciales ou territoriales a-t-il changé depuis que vous avez présenté une demande au Régime canadien de soins dentaires?",
        "option-yes": "<strong>Oui</strong, les prestations provinciales ou territoriales de cet enfant ont changé",
        "option-no": "<strong>Non</strong, les prestations provinciales ou territoriales de cet enfant n'ont pas changé",
        "social-programs": {
          "input-legend": "Par l'entremise de quelle province ou de quel territoire?",
          "radio-legend": "Veuillez sélectionner le programme de protection sociale avec lequel vous êtes assuré. Si vous en avez plus d'un, veuillez sélectionner celui que vous utilisez le plus."
        }
      },
      "button": {
        "back": "Retour",
        "continue": "Continuer",
        "cancel-btn": "Annuler",
        "save-btn": "Sauvegarder"
      },
      "error-message": {
        "federal-benefit-program-required": "Sélectionnez le programme fédéral dont relève votre enfant",
        "federal-benefit-required": "Sélectionnez si votre enfant bénéficie de prestations dentaires fédérales",
        "provincial-benefit-program-required": "Sélectionnez le programme provincial ou territorial dont relève votre enfant",
        "provincial-benefit-required": "Sélectionnez si votre enfant bénéficie d'une assurance dentaire provinciale ou territoriale",
        "provincial-territorial-required": "Sélectionnez une province ou un territoire"
      }
    }
  },
  "confirm-phone": {
    "page-title": "Numéro de téléphone",
    "add-phone": "L'ajout d'un numéro de téléphone à jour au dossier aidera le gouvernement du Canada à communiquer avec vous en cas de problème lié à votre demande de renouvellement. Sinon, nous communiquerons avec vous par la poste.",
    "add-or-update": {
      "legend": "Souhaitez-vous mettre à jour ou ajouter votre numéro de téléphone?",
      "help-message": "Le numéro de téléphone que nous avons au dossier se trouve également sur la lettre de renouvellement que vous avez reçue de Service Canada."
    },
    "phone-number": "Numéro de téléphone",
    "phone-number-alt": "Autre numéro de téléphone (facultatif)",
    "back-btn": "Retour",
    "continue-btn": "Continuer",
    "cancel-btn": "Annuler",
    "save-btn": "Sauvegarder",
    "option-yes": "Oui",
    "option-no": "Non",
    "error-message": {
      "add-or-update-required": "Indiquez si vous souhaitez ajouter ou mettre à jour votre numéro de téléphone",
      "phone-number-valid": "Numéro de téléphone invalide",
      "phone-number-alt-valid": "Numéro de téléphone invalide",
      "phone-required": "Entrer un numéro de téléphone"
    }
  },
  "confirm-email": {
    "page-title": "Adresse courriel",
    "add-email": "Adresse courriel",
    "add-or-update": {
      "legend": "Souhaitez-vous mettre à jour ou ajouter votre adresse courriel?",
      "help-message": "L'adresse courriel que nous avons au dossier se trouve également sur la lettre de renouvellement que vous avez reçue de Service Canada."
    },
    "receive-comms": {
      "legend": "Souhaitez-vous recevoir des communications par courriel de la part de la Sun Life et du gouvernement du Canada?"
    },
    "email": "Adresse courriel",
    "confirm-email": "Confirmer l'adresse courriel",
    "back-btn": "Retour",
    "continue-btn": "Continuer",
    "cancel-btn": "Annuler",
    "save-btn": "Sauvegarder",
    "option-yes": "Oui",
    "option-no": "Non",
    "error-message": {
      "add-or-update-required": "Sélectionnez si vous souhaitez mettre à jour ou ajouter une adresse courriel",
      "email-match": "Les adresses courriel entrées ne concordent pas",
      "confirm-email-required": "Confirmez l'adresse courriel",
      "email-required": "Entrez l'adresse courriel",
      "email-valid": "Entrez l'adresse courriel dans le bon format, par exemple nom@example.com",
      "confirm-email-valid": "Entrez la confirmation de l'adresse courriel dans le bon format, par exemple nom@example.com",
      "receive-comms-required": "Select whether you would like to receive email communication"
    }
  },
  "confirm-address": {
    "page-title": "Adresse",
    "have-you-moved": "Avez-vous déménagé ou changé d'adresse postale depuis que vous avez présenté une demande au Régime canadien de soins dentaires?",
    "is-home-address-same-as-mailing-address": "L'adresse de votre domicile est-elle la même que votre adresse postale?",
    "radio-options": {
      "yes": "Oui",
      "no": "Non"
    },
    "help-message": "L'adresse que nous avons au dossier se trouve également sur la lettre de renouvellement que vous avez reçue de Service Canada.",
    "error-message": {
      "has-address-changed-required": "Sélectionnez si vous avez déménagé ou changé d'adresse postale",
      "is-home-address-same-as-mailing-address-required": "Sélectionnez si votre adresse postale et votre adresse domicile sont identiques ou non"
    },
    "back-btn": "Retour",
    "continue-btn": "Continuer",
    "cancel-btn": "Annuler",
    "save-btn": "Enregistrer"
  },
  "update-address": {
    "page-title": "Mettez l'adresse à jour",
    "mailing-address": {
      "header": "Adresse postale"
    },
    "home-address": {
      "header": "Adresse à domicile",
      "use-mailing-address": "Mon adresse à domicile est la même que mon adresse postale"
    },
    "address-field": {
      "address": "Adresse postale",
      "mailing-address": "Adresse postale",
      "apartment": "Inclure le numéro d'appartement (s'il y a lieu), le numéro municipal et le nom de la rue. Par exemple : 4B - 123 Rue Main",
      "country": "Pays",
      "province": "Province, territoire, État ou région",
      "city": "Ville ou municipalité",
      "postal-code": "Code postal",
      "postal-code-optional": "Code postal (facultatif)",
      "select-one": "Sélectionnez une option"
    },
    "back": "Retour",
    "continue": "Continuer",
    "cancel-btn": "Annuler",
    "save-btn": "sauvegarder",
    "error-message": {
      "mailing-address": {
        "address-required": "Une adresse doit être fournie",
        "city-required": "Une ville doit être fournie",
        "country-required": "Un pays doit être sélectionné",
        "postal-code-required": "Le code postal ou le code zip doit être fourni",
        "postal-code-valid": "Code postal invalide (A1A 1A1)",
        "province-required": "Une province doit être sélectionnée",
        "zip-code-valid": "Code zip invalide (12345)",
        "invalid-postal-code-for-country": "Un code postal canadien a été saisi dans l'adresse postale, mais le Canada n'a pas été sélectionné comme pays. Veuillez sélectionner le Canada et la province appropriée, ou modifier le code postal",
        "invalid-postal-code-for-province": "The postal code does not match the province or territory you selected"
      },
      "home-address": {
        "address-required": "Une adresse doit être fournie",
        "city-required": "Une ville doit être fournie",
        "country-required": "Un pays doit être sélectionné",
        "postal-code-required": "Le code postal ou le code zip doit être fourni",
        "postal-code-valid": "Code postal invalide (A1A 1A1)",
        "province-required": "Une province doit être sélectionnée",
        "zip-code-valid": "Code zip invalide (12345)",
        "invalid-postal-code-for-country": "Un code postal canadien a été saisi dans l'adresse du domicile, mais le Canada n'a pas été sélectionné comme pays. Veuillez sélectionner le Canada et la province appropriée, ou modifier le code postal",
        "invalid-postal-code-for-province": "Le code postal ne correspond pas à la province ou au territoire que vous avez sélectionné"
      },
      "characters-valid": "Seuls les lettres, les chiffres et les caractères suivants sont acceptés\u00a0: apostrophe ('), virgule (,), point (.), trait d'union (-) et crochet ()"
    }
  },
  "communication-preference": {
    "page-title": "Communication",
    "preferred-language": "What is your preferred official language of communication?",
    "back": "Back",
    "continue": "Continue",
    "cancel-btn": "Cancel",
    "save-btn": "Save",
    "error-message": {
      "preferred-language-required": "Select preferred language of communication"
    }
  },
  "update-dental-benefits": {
    "title": "Accès à d'autres prestations dentaires fédérales, provinciales ou territoriales",
    "access-to-dental": "L'accès à une assurance dentaire dans le cadre d'un programme social provincial, territorial ou fédéral n'aura aucune incidence sur votre admissibilité au Régime canadien de soins dentaires.",
    "select-one": "Sélectionnez une option",
    "eligibility-criteria": "Si vous répondez à tous les critères d'admissibilité, votre couverture sera coordonnée entre les régimes afin qu'il n'y ait pas de lacunes ou de dédoublement dans la couverture.",
    "federal-benefits": {
      "title": "Prestations fédérales",
      "legend": "Bénéficiez-vous d'une assurance dentaire par le biais d'un programme social fédéral?",
      "option-yes": "<strong>Oui</strong>, j'ai des prestations <strong>fédérales</strong> pour soins dentaires",
      "option-no": "<strong>Non</strong>, je n'ai pas des prestations <strong>fédérales</strong> pour soins dentaires",
      "social-programs": {
        "legend": "Veuillez sélectionner le programme de protection sociale avec lequel vous êtes assuré. Si vous en avez plus d'un, veuillez sélectionner celui que vous utilisez le plus."
      }
    },
    "provincial-territorial-benefits": {
      "title": "Prestations provinciales ou territoriales",
      "legend": "Bénéficiez-vous d'une assurance dentaire par le biais d'un programme social provincial ou territorial?",
      "option-yes": "<strong>Oui</strong>, j'ai des prestations <strong>provinciales ou territoriales</strong> pour soins dentaires",
      "option-no": "<strong>Non</strong>, je n'ai pas des prestations <strong>provinciales ou territoriales</strong> pour soins dentaires",
      "social-programs": {
        "input-legend": "Par l'entremise de quelle province ou de quel territoire?",
        "radio-legend": "Veuillez sélectionner le programme de protection sociale avec lequel vous êtes assuré. Si vous en avez plus d'un, veuillez sélectionner celui que vous utilisez le plus."
      }
    },
    "button": {
      "back": "Retour",
      "continue": "Continuer",
      "cancel-btn": "Annuler",
      "save-btn": "Sauvegarder"
    },
    "error-message": {
      "federal-benefit-program-required": "Sélectionnez le programme fédéral sous lequel vous êtes couvert",
      "federal-benefit-required": "Sélectionnez si vous avez des prestations dentaires fédérales",
      "provincial-benefit-program-required": "Sélectionnez le programme provincial ou territorial sous lequel vous êtes couvert",
      "provincial-benefit-required": "Sélectionnez si vous avez des prestations dentaires provinciales ou territoriales",
      "provincial-territorial-required": "Sélectionnez une province ou un territoire"
    }
  },
<<<<<<< HEAD
  "review-adult-information": {
    "read-carefully": "Examinez attentivement ces renseignements. Les renseignements fournis seront utilisés pour mettre à jour votre compte de membre du Régime canadien de soins dentaires.",
    "page-title": "Vérifiez vos renseignements",
    "page-sub-title": "Renseignements sur le membre",
    "dob-title": "Date de naissance",
    "dob-change": "Modifier la date de naissance",
    "client-number-title": "Numéro de client",
    "sin-title": "Numéro d'assurance sociale (NAS)",
    "sin-change": "Modifier le NAS",
    "full-name-title": "Nom complet",
    "full-name-change": "Modifier le nom complet",
    "marital-title": "État civil",
    "marital-change": "Modifier l'état civil",
    "year-of-birth": "Année de naissance",
    "spouse-title": "Renseignements sur l'époux/épouse ou le conjoint(e) de fait",
    "spouse-consent": {
      "label": "Consentement",
      "yes": "Mon époux/épouse ou conjoint/conjointe de fait est au courant de la communication de ses renseignements personnels et il/elle y consent.",
      "no": "Mon époux/épouse ou conjoint/conjointe de fait est au courant de la communication de ses renseignements personnels et il/elle n'y consent pas."
    },
    "contact-info-title": "Coordonnées",
    "phone-title": "Téléphone",
    "phone-change": "Modifier le numéro de téléphone",
    "alt-phone-title": "Autre numéro de téléphone",
    "alt-phone-change": "Modifier l'autre numéro de téléphone",
    "email": "Courriel",
    "email-change": "Modifier l'adresse courriel",
    "mailing-title": "Adresse postale",
    "mailing-change": "Modifier l'adresse postale",
    "home-title": "Adresse à domicile",
    "home-change": "Modifier l'adresse domiciliaire",
    "comm-title": "Communication",
    "comm-pref-title": "Préférence en matière de communication",
    "comm-pref-change": "Modifier la préférence de communication",
    "lang-pref-title": "Langue de préférence",
    "lang-pref-change": "Modifier la langue de préférence",
    "dental-title": "Accès à l'assurance dentaire",
    "dental-insurance-title": "Accès à d'autres assurances ou couvertures de soins dentaires",
    "dental-insurance-change": "Modifier la réponse à «\u00a0accès à l'assurance dentaire\u00a0»",
    "dental-benefit-title": "Accès à des prestations dentaires gouvernementales",
    "dental-benefit-change": "Modifier la réponse à «\u00a0soins dentaires gouvernementaux\u00a0»",
    "dental-benefit-has-access": "Accès à des prestations dentaires gouvernementales\u00a0:",
    "demographic-title": "Demographics questions",
    "demographic-questions": "Voluntary demographic questions:",
    "demographic-change": "Change answers to demographic questions",
    "demographic-responded": "Responded",
    "submit-button": "Soumettre la demande",
    "exit-button": "Quitter la demande",
    "back-button": "Retour",
    "continue-button": "Continuer",
    "yes": "Oui",
    "no": "Non",
    "submit-app-title": "Soumettre votre demande de renouvellement",
    "submit-p-proceed": "En procédant à cette demande de renouvellement, vous acceptez d'attester la véracité des renseignements fournis.",
    "submit-p-false-info": "Si vous fournissez de faux renseignements dans votre demande de renouvellement, vous et les autres personnes pour lesquelles vous avez présenté une demande pourriez être exclus du régime.",
    "submit-p-repayment": "Si vous ou les membres de votre famille n'étiez pas admissibles au renouvellement, vous pourriez avoir à rembourser la totalité des frais pour les soins reçus par l'intermédiaire du Régime canadien de soins dentaires.",
    "no-update": "Pas de mise à jour"
=======
  "review-submit": {
    "page-title": "Vérifiez vos renseignements",
    "form-instructions": "Vous soumettez une demande de renouvellement pour les personnes suivantes\u00a0:",
    "submit-renewal-title": "Soumettre votre demande de renouvellement",
    "submit-p-proceed": "En transmettant votre demande, vous consentez à attester de la véracité des informations fournies.",
    "submit-p-false-info": "Si vous fournissez de fausses informations sur votre demande, vous et les autres personnes pour lesquelles vous avez postulé pourriez être exclus du régime.",
    "submit-p-repayment": "Si vous ou les membres de votre famille n'étiez pas admissibles, vous ou les membres de votre famille pourriez devoir rembourser le coût total des soins reçus dans le cadre du régime canadien de soins dentaires.",
    "back-button": "Retour",
    "submit-button": "Présenter la demande de renouvellement"
>>>>>>> 2b59f2fe
  }
}<|MERGE_RESOLUTION|>--- conflicted
+++ resolved
@@ -470,7 +470,6 @@
       "provincial-territorial-required": "Sélectionnez une province ou un territoire"
     }
   },
-<<<<<<< HEAD
   "review-adult-information": {
     "read-carefully": "Examinez attentivement ces renseignements. Les renseignements fournis seront utilisés pour mettre à jour votre compte de membre du Régime canadien de soins dentaires.",
     "page-title": "Vérifiez vos renseignements",
@@ -528,7 +527,7 @@
     "submit-p-false-info": "Si vous fournissez de faux renseignements dans votre demande de renouvellement, vous et les autres personnes pour lesquelles vous avez présenté une demande pourriez être exclus du régime.",
     "submit-p-repayment": "Si vous ou les membres de votre famille n'étiez pas admissibles au renouvellement, vous pourriez avoir à rembourser la totalité des frais pour les soins reçus par l'intermédiaire du Régime canadien de soins dentaires.",
     "no-update": "Pas de mise à jour"
-=======
+  },
   "review-submit": {
     "page-title": "Vérifiez vos renseignements",
     "form-instructions": "Vous soumettez une demande de renouvellement pour les personnes suivantes\u00a0:",
@@ -538,6 +537,5 @@
     "submit-p-repayment": "Si vous ou les membres de votre famille n'étiez pas admissibles, vous ou les membres de votre famille pourriez devoir rembourser le coût total des soins reçus dans le cadre du régime canadien de soins dentaires.",
     "back-button": "Retour",
     "submit-button": "Présenter la demande de renouvellement"
->>>>>>> 2b59f2fe
   }
 }