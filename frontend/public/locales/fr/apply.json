{
<<<<<<< HEAD
  "disability-tax-credit": {
    "page-title": "(FR) Disability tax credit",
    "non-refundable": "(FR) The disability tax credit (DTC) is a non-refundable federal tax credit that helps people with disabilities, or their supporting family member, reduce the amount of income tax they may have to pay.",
    "more-info": "(FR) For more information visit <dtcLink>Disability tax credit (DTC)</dtcLink>",
    "form-label": "(FR) Did you have a valid disability tax credit (DTC) with the Canada Revenue Agency for 2023?",
    "dtc-link": "https://www.canada.ca/fr/agence-revenu/services/impot/particuliers/segments/deductions-credits-impot-personnes-handicapees/credit-impot-personnes-handicapees.html",
    "radio-options": {
      "yes": "Oui",
      "no": "Non"
=======
  "applicant-information": {
    "page-title": "Renseignements sur le demandeur",
    "form-instructions-sin": "Veuillez indiquer votre nom légal tel qu'indiqué sur votre carte ou votre lettre de numéro d'assurance sociale (NAS).",
    "form-instructions-info": "Nous utiliserons les renseignements que vous avez fournis pour vérifier votre identité. Tout renseignement qui ne correspond pas à ceux associés à votre numéro d'assurance sociale pourrait retarder le traitement de votre demande.",
    "sin": "Numéro d'assurance sociale (NAS)",
    "last-name": "Nom de famille",
    "first-name": "Prénom",
    "name-instructions": "Si vous utilisez un seul nom légal, veuillez indiquer ce nom dans les DEUX champs «\u00a0Prénom\u00a0» et «\u00a0Nom de famille\u00a0».",
    "marital-status": "État civil",
    "back-btn": "Retour",
    "continue-btn": "Continuer",
    "cancel-btn": "Annuler",
    "save-btn": "Enregistrer",
    "error-message": {
      "first-name-required": "Entrez le prénom",
      "last-name-required": "Entrez le nom de famille",
      "marital-status-required": "Sélectionnez l'état civil",
      "marital-status-no-partner-information": "Si vous êtes marié ou vivez en conjoint de fait, vous devez saisir leurs informations sur la page suivante. Sélectionnez votre état civil et appuyez sur «\u00a0Enregistrer\u00a0».",
      "sin-required": "Entrez un NAS de 9 chiffres",
      "sin-valid": "Le NAS doit être valide",
      "sin-unique": "Le numéro d'assurance sociale (NAS) doit être unique"
    }
  },
  "communication-preference": {
    "page-title": "Communication",
    "note": "Si vous êtes admissible, nous communiquerons vos renseignements à la Sun Life du Canada, compagnie d'assurance-vie (Sun Life). La Sun Life sera responsable du traitement de l'adhésion des membres et de l'administration des demandes de réclamations et des prestations du Régime canadien de soins dentaires.",
    "preferred-method": "Quel est votre mode de communication préféré pour la Sun Life?",
    "preferred-language": "Quelle langue officielle de communication préférez-vous",
    "email": "Adresse courriel",
    "email-note": "Service Canada et Santé Canada peuvent utiliser ce courriel pour des communications futures au sujet du Régime canadien de soins dentaires.",
    "confirm-email": "Confirmer l'adresse courriel",
    "future-email-note": "Ajoutez votre courriel pour recevoir une communication future de Service Canada et de Santé Canada aux fins du Régime canadien de soins dentaires.",
    "future-email": "Adresse courriel (facultatif)",
    "future-confirm-email": "Confirmer l'adresse courriel (facultatif)",
    "back": "Retour",
    "continue": "Continuer",
    "cancel-btn": "Annuler",
    "save-btn": "Enregistrer",
    "error-message": {
      "email-match": "Les adresses courriel entrées ne concordent pas",
      "confirm-email-for-future-required": "L'adresse courriel de confirmation est obligatoire.",
      "confirm-email-required": "Confirmez l'adresse courriel",
      "email-for-future-required": "L'adresse courriel est obligatoire.",
      "email-required": "Entrez l'adresse courriel",
      "email-valid": "Entrez l'adresse courriel dans le bon format, par exemple nom@exemple.com",
      "preferred-language-required": "Sélectionnez la langue de communication préférée",
      "preferred-method-required": "Sélectionnez le moyen de communication préféré"
    }
  },
  "confirm": {
    "page-title": "Demande transmise",
    "alert-heading": "Vous avez présenté avec succès une demande au Régime canadien de soins dentaires!",
    "app-code-is": "Votre code de demande est\u00a0:",
    "make-note": "Prenez ce code en note, car vous en aurez besoin pour vérifier l'état de votre demande.",
    "keep-copy": "Conservez une copie de votre demande",
    "print-copy-text": "Vous <strong>ne recevrez pas</strong> de <strong>courriel de confirmation</strong>. Il est important de conserver une copie de votre demande. <noPrint>Vous pouvez utiliser ce bouton pour imprimer.<noPrint>",
    "print-btn": "Imprimer",
    "whats-next": "Prochaines étapes",
    "begin-process": "Nous commencerons à traiter votre demande immédiatement.",
    "cdcp-checker": "Vous pouvez utiliser <cdcpLink>le Vérificateur d'état du Régime canadien de soins</cdcpLink> dentaires ou composer le 1-833-537-4342 pour vérifier l'état de votre demande ou pour recevoir plus d'informations.",
    "use-code": "Au plus tard 48 heures après avoir présenté votre demande, vous pourrez commencer à suivre l'état de votre demande en vous servant de votre code de demande.",
    "use-code-one-week": "Vous pouvez utiliser votre code de demande pour suivre la progression de votre candidature une semaine après avoir postulé.",
    "register-msca-title": "Inscrivez-vous à Mon dossier Service Canada dès maintenant",
    "register-msca-text": "Une fois votre demande traitée, vous pourrez ouvrir une session dans <mscaLink>Mon dossier Service Canada (MDSC)</mscaLink>. Vous pourrez consulter les lettres qui vous ont été envoyées par le gouvernement du Canada au sujet du Régime canadien de soins dentaires.",
    "msca-notify": "Vous serez avisé si votre demande a été acceptée ou rejetée dans Mon dossier Service Canada.",
    "msca-link": "https://www.canada.ca/fr/emploi-developpement-social/services/mon-dossier.html",
    "how-insurance": "Comment utiliser le Régime canadien de soins dentaires",
    "eligible-text": "Si vous êtes jugé admissible, la Sun Life vous enverra par la poste une trousse de bienvenue. Votre trousse de bienvenue comprendra votre carte de membre et des renseignements sur le Régime canadien de soins dentaires, y compris la date de début de votre couverture. Le Régime canadien de soins dentaires ne vous couvrira pas les services de soins dentaires reçus avant cette date.",
    "more-info-cdcp": "Pour en savoir plus sur les services et le montant de la couverture, consultez le site Web du Régime canadien de soins dentaires. <moreInfoLink>Quels sont les services couverts.</moreInfoLink>",
    "more-info-link": "https://www.canada.ca/fr/services/prestations/dentaire/regime-soins-dentaires/couverture.html",
    "more-info-service": "Pour plus d'informations, <dentalContactUsLink>contactez Service Canada</dentalContactUsLink>.",
    "dental-link": "https://www.canada.ca/fr/services/prestations/dentaire/regime-soins-dentaires/contactez.html",
    "application-summ": "Sommaire de la demande",
    "applicant-title": "Renseignements sur le demandeur",
    "spouse-info": "Renseignements sur l'époux/épouse ou le conjoint(e) de fait",
    "contact-info": "Coordonnées",
    "comm-prefs": "Communication",
    "added-email": "Courriel ajouté\u00a0: {{email}}",
    "dental-insurance": "Accès à une assurance ou une couverture dentaire",
    "dob": "Date de naissance",
    "sin": "Numéro d'assurance sociale (NAS)",
    "full-name": "Nom complet",
    "marital-status": "État civil",
    "consent": "Consentement",
    "consent-answer": "Mon époux/épouse ou mon conjoint/conjointe de fait est au courant et a consenti à la communication de ses renseignements personnels.",
    "phone-number": "Numéro de téléphone",
    "alt-phone-number": "Autre numéro de téléphone",
    "mailing": "Adresse postale",
    "home": "Adresse domiciliaire",
    "comm-pref": "Préférence en matière de communication",
    "lang-pref": "Langue de préférence",
    "dental-private": "Accès à une assurance dentaire",
    "dental-public": "Accès à des prestations dentaires gouvernementales",
    "application-code": "Code de demande",
    "yes": "Oui",
    "no": "Non",
    "exit": "Sortie",
    "exit-link": "https://www.canada.ca/fr/services/prestations/dentaire/regime-soins-dentaires.html",
    "status-checker-link": "https://www.canada.ca/fr/services/prestations/dentaire/regime-soins-dentaires/demande.html"
  },
  "dental-benefits": {
    "title": "Accès à d'autres prestations dentaires fédérales, provinciales ou territoriales",
    "access-to-dental": "L'accès à une assurance dentaire dans le cadre d'un programme social provincial, territorial ou fédéral n'aura aucune incidence sur votre admissibilité au Régime canadien de soins dentaires.",
    "eligibility-criteria": "Si vous répondez à tous les critères d'admissibilité, votre couverture sera coordonnée entre les régimes afin qu'il n'y ait pas de lacunes ou de dédoublement dans la couverture.",
    "select-one": "Choisissez une option",
    "federal-benefits": {
      "title": "Prestations fédérales",
      "legend": "Bénéficiez-vous d'une assurance dentaire dans le cadre d'un programme social offert par un programme fédéral?",
      "option-yes": "<strong>Oui</strong>, je bénéficie d'une assurance <strong>fédérale</strong>",
      "option-no": "<strong>Non</strong>, je ne bénéficie pas d'une assurance <strong>fédérale</strong>",
      "social-programs": {
        "legend": "Veuillez sélectionner le programme de protection sociale avec lequel vous êtes assuré. Si vous en avez plus d'un, veuillez sélectionner celui que vous utilisez le plus."
      }
    },
    "provincial-territorial-benefits": {
      "title": "Assurances provinciales ou territoriales",
      "legend": "Bénéficiez-vous d'une assurance dentaire dans le cadre d'un programme social offert par votre province ou territoire?",
      "option-yes": "<strong>Oui</strong>, j'ai une assurance <strong>provinciale ou territoriale</strong>",
      "option-no": "<strong>Non</strong>, je n'ai pas d'assurance <strong>provinciale ou territoriale</strong>",
      "social-programs": {
        "input-legend": "Si oui, par l'entremise de quelle province ou de quel territoire?",
        "radio-legend": "Veuillez sélectionner le programme de protection sociale avec lequel vous êtes assuré. Si vous en avez plus d'un, veuillez sélectionner celui que vous utilisez le plus."
      }
    },
    "button": {
      "back": "Retour",
      "continue": "Continuer",
      "cancel-btn": "Annuler",
      "save-btn": "Enregistrer"
>>>>>>> 11d84021
    },
    "continue-btn": "Continuer",
    "back-btn": "Retour",
    "error-message": {
      "disability-tax-credit-required": "(FR) Select whether or not you have a valid disability tax credit"
    }
  },
  "living-independently": {
    "page-title": "Vivre de manière indépendante",
    "description": "Vivre indépendamment de vos parents signifie que vous avez 16 ou 17 ans, que vous ne recevez aucune aide financière de vos parents et que votre résidence principale est différente de la leur.",
    "form-instructions": "Vivez-vous indépendamment de vos parents ?",
    "radio-options": {
      "yes": "Oui",
      "no": "Non"
    },
    "error-message": {
      "living-independently-required": "Sélectionnez une option pour vivre de manière indépendante"
    },
    "back-btn": "Retour",
    "continue-btn": "Continuer"
  },
  "parent-or-guardian": {
    "page-title": "(FR) Parent or guardian needs to apply",
    "unable-to-apply": "(FR) You are not able to apply for the Canadian Dental Care Plan for yourself. Please have a parent or guardian apply on your behalf.",
    "back-btn": "Retour",
    "return-btn": "Revenir à la page principale",
    "return-btn-link": "https://www.canada.ca/fr/services/prestations/dentaire/regime-soins-dentaires.html"
  },
  "progress": {
    "label": "Suivi de la progression de l'application"
  },
  "required-label": "Remplir tous les champs sauf s'ils sont indiqués facultatifs",
  "terms-and-conditions": {
    "page-title": "Présentation d'une demande d'adhésion au Régime canadien de soins dentaires",
    "page-heading": "Conditions générales d'utilisation et énoncé de confidentialité",
    "intro-text": "Merci d'utiliser la demande en ligne du Régime canadien de soins dentaires (RCSD) («\u00a0la demande en ligne\u00a0»). Nous avons établi conditions d'utilisation de ce service («\u00a0conditions d'utilisation\u00a0»). Veuillez les lire attentivement.",
    "terms-and-conditions-of-use": {
      "summary": "Conditions générales d'utilisation",
      "online-application-legal-terms": "VEUILLEZ LIRE ATTENTIVEMENT. Les présentes conditions d'utilisation de la demande en ligne du Régime canadien de soins dentaires (RCSD) contiennent des renseignements sur vos droits et obligations juridiques et régissent votre utilisation de la demande en ligne. Les présentes conditions d'utilisation doivent être lues en parallèle avec celles du site Web Canada.ca. En cas de divergence, les présentes conditions d'utilisation ont préséance sur <canadaTermsConditions>celles du site Web Canada.ca</canadaTermsConditions>. En cas de divergence, les présentes conditions générales d'utilisation ont préséance sur celles du site Web Canada.ca.",
      "online-application-access-terms": "Votre accès à la demande en ligne et votre utilisation de celle-ci, y compris tout le contenu, sont assujettis à (1) votre acceptation des présentes conditions d'utilisation et (2) votre respect de celles-ci.",
      "online-application-usage-terms": "Chaque fois que vous utilisez la demande en ligne, ces conditions continuent de s'appliquer. En utilisant la demande en ligne, vous acceptez de respecter les conditions suivantes. Il vous incombe de comprendre et de conserver ces conditions.",
      "online-application-outage": "Il peut arriver que le système soit interrompu pour des raisons de maintenance.",
      "online-application-timeout": "Si vous êtes inactif pendant 15 minutes dans la demande en ligne, votre séance prendra fin et vous perdrez tous les renseignements que vous avez entrés.",
      "terms-rejection-policy": "Vous pouvez en tout temps décider de ne pas accepter les conditions, auquel cas vous ne serez pas autorisé à accéder à la demande en ligne et à l'utiliser.",
      "esdc-definition-clarification": "Aux fins des présentes conditions d'utilisation, «\u00a0EDSC\u00a0» désigne Sa Majesté le Roi du chef du Canada représenté par le ministre de l'Emploi et du Développement social du Canada.",
      "online-application": {
        "heading": "Conditions générales d'utilisation de la demande en ligne",
        "self-agreement": "Votre utilisation de la demande en ligne signifie que vous avez lu et accepté les présentes conditions d'utilisation et l'énoncé de confidentialité. Si, à tout moment, vous cessez d'accepter l'une ou l'autre des conditions d'utilisation, vous devez renoncer à utiliser la demande en ligne.",
        "on-behalf-of-someone-else": "Si vous utilisez l'Application au nom d'un enfant, en utilisant l'Application en ligne, vous certifiez que vous disposez de toute l'autorité nécessaire pour accepter les Conditions au nom de cette personne, et que vous acceptez les Conditions au nom de la personne que vous représentez.",
        "at-your-own-risk": "Si vous utilisez un ordinateur partagé ou une connexion Internet partagée, vous utilisez ce service à vos propres risques et vous devrez protéger toutes vos informations personnelles. Si vous utilisez un ordinateur public, assurez-vous de fermer le navigateur ou de vous déconnecter lorsque vous avez terminé.",
        "msdc": "EDSC utilise les services de Microsoft Corporation pour exécuter la demande en ligne. Les centres de données Microsoft utilisés par EDSC sont au Canada conformément à l'entente sur <microsoftDataPrivacyPolicy>les conditions de service de Microsoft Corporation</microsoftDataPrivacyPolicy>.",
        "antibot": "EDSC utilise les services de protection contre les robots hCaptcha pour nos outils en ligne conformément aux <hcaptchaTermsOfService>conditions de service</hcaptchaTermsOfService> de hCaptcha."
      },
      "changes-to-these-terms-of-use": {
        "heading": "Changements apportés aux présentes conditions d'utilisation",
        "esdc-terms-amendment-policy": "EDSC peut modifier les présentes conditions à tout moment et sans préavis. Ces changements prennent effet immédiatement à la date de leur publication. En utilisant la demande en ligne, vous acceptez de respecter les conditions modifiées. Vous devez vous assurer de comprendre et de conserver les conditions modifiées."
      }
    },
    "privacy-notice-statement": {
      "summary": "Énoncé de confidentialité",
      "personal-information": {
        "heading": "Renseignements personnels",
        "service-canada-application-administration": "Service Canada, qui fait partie d'Emploi et Développement social Canada (EDSC), administre les demandes au titre du Régime canadien de soins dentaires (RCSD) au nom de Santé Canada (SC). Service Canada recueillera les renseignements personnels que vous inclurez dans votre demande au RCSD afin de valider l'admissibilité en fonction des critères du RCSD."
      },
      "how-we-protect-your-privacy": {
        "heading": "Comment protégeons-nous vos renseignements personnels",
        "personal-information-collection-and-use-authorization": "La collecte et l'utilisation de vos renseignements personnels sont autorisées en vertu de la <i>Loi sur la protection des renseignements personnels</i>, de la <i>Loi sur le ministère de la Santé</i>, de la <i>Loi sur les mesures de soins dentaires</i>, de la <i>Loi sur le ministère de l'Emploi et du Développement social</i> et d'autres lois applicables.",
        "personal-information-rights-and-access": "Vous avez droit à la protection de vos renseignements personnels, à l'accès à ceux-ci et, le cas échéant, à leur correction. Ils sont conservés dans les fichiers de renseignements personnels suivants\u00a0:",
        "personal-information-banks": {
          "esdc-ppu-712": "Régime canadien de soins dentaires ESDC PPU 712",
          "hc-ppu-440": "Régime canadien de soins dentaires HC PPU 440"
        },
        "info-source-access": "Vous pouvez apprendre comment accéder à cette information dans la publication du gouvernement intitulée <infosource>Info Source</infosource>. Vous pouvez également accéder à Info Source en ligne dans n'importe quel Centre Service Canada.",
        "esdc-application-third-party-provider": "EDSC exécute cette demande en utilisant les services du fournisseur tiers Microsoft Corporation, qui peuvent être soumis à des lois étrangères. Pour plus d'information, consultez\u00a0: <microsoftDataPrivacyPolicy>Politique de confidentialité des données et principes de confidentialité de Microsoft</microsoftDataPrivacyPolicy>.",
        "personal-information-handling-complaint-process": "Si vous n'êtes pas satisfait de la façon dont vos renseignements personnels ont été traités par EDSC, vous pouvez communiquer avec le commissaire à la protection de la vie privée du Canada pour <fileacomplaint>déposer une plainte</fileacomplaint>."
      },
      "who-we-can-share-your-information-with": {
        "heading": "Avec qui nous partagerons vos renseignements",
        "esdc-personal-information-sharing": "EDSC communiquera vos renseignements personnels à Santé Canada, l'Agence du revenu du Canada et la Sun Life dans le cadre de l'administration du régime afin de valider votre admissibilité et de vous inscrire au RCSD.",
        "benefits-administration-data-disclosure": "Vos données peuvent également être divulguées à l'administrateur des prestations du RCSD (Sun Life) et aux agents et fournisseurs de services de l'administrateur des prestations aux fins de souscription, de vérification, d'administration, de décision et d'enquête concernant les prestations versées au titre du RCSD.",
        "esdc-information-usage-policy": "EDSC peut utiliser ou partager les renseignements que vous fournissez pour les activités d'analyse des politiques, de recherche, de surveillance et d'évaluation au sein d'EDSC et de SC. Ces utilisations ou activités n'auront aucune incidence sur les décisions administratives prises à votre sujet.",
        "sun-life-authorization": "La Sun Life est autorisée à recueillir, à utiliser et à divulguer des renseignements vous concernant et à les communiquer à des personnes d'intérêt ou organismes comme, par exemple, des fournisseurs de soins buccodentaires, des institutions, des agences d'enquêtes, ainsi qu'au RCSD pour l'administration du plan, la vérification, les demandes de règlement et la sécurité du patient/client. Si vous êtes considéré comme mineur dans votre province ou territoire, vos renseignements personnels peuvent également être communiqués vos parents ou tuteurs légaux. Pour de plus amples renseignements quant à la politique de confidentialité de la Sun Life, consultez le <sunlife>www.sunlife.ca</sunlife>."
      },
      "what-happens-if-you-dont-give-us-your-information": {
        "heading": "Que se passe-t-il si vous ne nous fournissez pas vos renseignements",
        "text": "La participation au RCSD est volontaire; toutefois, si vous ne fournissez pas vos renseignements personnels dans votre demande, vous ne pouvez pas être pris en considération pour le RCSD."
      }
    },
    "apply": {
      "application-start-consent": "En poursuivant la demande, vous acceptez aux conditions générales d'utilisation ci-dessus et à l'énoncé de confidentialité.",
      "back-button": "Retour",
      "link": "https://www.canada.ca/fr/services/prestations/dentaire/regime-soins-dentaires/demande.html",
      "start-button": "Accepter et poursuivre"
    },
    "links": {
      "canada-ca-terms-and-conditions": "https://www.canada.ca/fr/transparence/avis.html",
      "file-complaint": "https://www.priv.gc.ca/fr/signaler-un-probleme/",
      "hcaptcha": "https://www.hcaptcha.com/terms",
      "info-source": "https://www.canada.ca/fr/emploi-developpement-social/ministere/transparence/aai/rapports/infosource.html",
      "microsoft-data-privacy-policy": "https://www.microsoft.com/fr-ca/trust-center/privacy",
      "sun-life": "https://www.sunlife.ca/fr/"
    }
  },
  "type-of-application": {
    "page-title": "Type de demande",
    "page-description": "(FR) Applications for the Canadian Dental Care Plan is opening in phases.",
    "apply-self": "(FR) Applying for yourself",
    "apply-self-eligibility": "(FR) You can currently apply for yourself if you are:",
    "senior": "(FR) 65 or older",
    "valid-disability-tax-credit": "(FR) 18 to 64 and have a valid Disability Tax Credit certificate",
    "live-independently": "(FR) 16 and 17 and live independently from your parents",
    "apply-child": "(FR) Applying on behalf of your child",
    "apply-child-eligibility": "(FR) You can apply on behalf of your child if:",
    "sixteen-or-older": "(FR) You are 16 or older and the parent or legal guardian of the child; and",
    "under-eighteen": "(FR) The child is under 18 years old",
    "form-instructions": "Qui présente la demande?",
    "note": "(FR) please note, only one application can be processed for each child.",
    "split-custody-summary": "(FR) If you split custody of a child",
    "split-custody-detail": "(FR) If you have shared custody agreement for the child, eligibility for the plan and the amount covered is based on the parent or guardian that applies. The child's eligibility and amount covered may change if another parent or guardian applies for that child.",
    "radio-options": {
      "personal": "Je présente une demande pour <strong>moi</strong>",
      "delegate": "(FR) I am applying on behalf of someone else as a <strong>legal delegate or Power of Attorney</strong>",
      "child": "(FR) I am applying for <strong>my child(ren)</strong>",
      "personal-and-child": "(FR) I am applying for <strong>myself and my child(ren)</strong>"
    },
    "error-message": {
      "type-of-application-required": "Sélectionnez à qui s'adresse cette demande"
    },
    "back-btn": "Retour",
    "continue-btn": "Continuer"
  }
}<|MERGE_RESOLUTION|>--- conflicted
+++ resolved
@@ -1,5 +1,4 @@
 {
-<<<<<<< HEAD
   "disability-tax-credit": {
     "page-title": "(FR) Disability tax credit",
     "non-refundable": "(FR) The disability tax credit (DTC) is a non-refundable federal tax credit that helps people with disabilities, or their supporting family member, reduce the amount of income tax they may have to pay.",
@@ -9,143 +8,15 @@
     "radio-options": {
       "yes": "Oui",
       "no": "Non"
-=======
-  "applicant-information": {
-    "page-title": "Renseignements sur le demandeur",
-    "form-instructions-sin": "Veuillez indiquer votre nom légal tel qu'indiqué sur votre carte ou votre lettre de numéro d'assurance sociale (NAS).",
-    "form-instructions-info": "Nous utiliserons les renseignements que vous avez fournis pour vérifier votre identité. Tout renseignement qui ne correspond pas à ceux associés à votre numéro d'assurance sociale pourrait retarder le traitement de votre demande.",
-    "sin": "Numéro d'assurance sociale (NAS)",
-    "last-name": "Nom de famille",
-    "first-name": "Prénom",
-    "name-instructions": "Si vous utilisez un seul nom légal, veuillez indiquer ce nom dans les DEUX champs «\u00a0Prénom\u00a0» et «\u00a0Nom de famille\u00a0».",
-    "marital-status": "État civil",
-    "back-btn": "Retour",
-    "continue-btn": "Continuer",
-    "cancel-btn": "Annuler",
-    "save-btn": "Enregistrer",
-    "error-message": {
-      "first-name-required": "Entrez le prénom",
-      "last-name-required": "Entrez le nom de famille",
-      "marital-status-required": "Sélectionnez l'état civil",
-      "marital-status-no-partner-information": "Si vous êtes marié ou vivez en conjoint de fait, vous devez saisir leurs informations sur la page suivante. Sélectionnez votre état civil et appuyez sur «\u00a0Enregistrer\u00a0».",
-      "sin-required": "Entrez un NAS de 9 chiffres",
-      "sin-valid": "Le NAS doit être valide",
-      "sin-unique": "Le numéro d'assurance sociale (NAS) doit être unique"
-    }
-  },
-  "communication-preference": {
-    "page-title": "Communication",
-    "note": "Si vous êtes admissible, nous communiquerons vos renseignements à la Sun Life du Canada, compagnie d'assurance-vie (Sun Life). La Sun Life sera responsable du traitement de l'adhésion des membres et de l'administration des demandes de réclamations et des prestations du Régime canadien de soins dentaires.",
-    "preferred-method": "Quel est votre mode de communication préféré pour la Sun Life?",
-    "preferred-language": "Quelle langue officielle de communication préférez-vous",
-    "email": "Adresse courriel",
-    "email-note": "Service Canada et Santé Canada peuvent utiliser ce courriel pour des communications futures au sujet du Régime canadien de soins dentaires.",
-    "confirm-email": "Confirmer l'adresse courriel",
-    "future-email-note": "Ajoutez votre courriel pour recevoir une communication future de Service Canada et de Santé Canada aux fins du Régime canadien de soins dentaires.",
-    "future-email": "Adresse courriel (facultatif)",
-    "future-confirm-email": "Confirmer l'adresse courriel (facultatif)",
-    "back": "Retour",
-    "continue": "Continuer",
-    "cancel-btn": "Annuler",
-    "save-btn": "Enregistrer",
-    "error-message": {
-      "email-match": "Les adresses courriel entrées ne concordent pas",
-      "confirm-email-for-future-required": "L'adresse courriel de confirmation est obligatoire.",
-      "confirm-email-required": "Confirmez l'adresse courriel",
-      "email-for-future-required": "L'adresse courriel est obligatoire.",
-      "email-required": "Entrez l'adresse courriel",
-      "email-valid": "Entrez l'adresse courriel dans le bon format, par exemple nom@exemple.com",
-      "preferred-language-required": "Sélectionnez la langue de communication préférée",
-      "preferred-method-required": "Sélectionnez le moyen de communication préféré"
-    }
-  },
-  "confirm": {
-    "page-title": "Demande transmise",
-    "alert-heading": "Vous avez présenté avec succès une demande au Régime canadien de soins dentaires!",
-    "app-code-is": "Votre code de demande est\u00a0:",
-    "make-note": "Prenez ce code en note, car vous en aurez besoin pour vérifier l'état de votre demande.",
-    "keep-copy": "Conservez une copie de votre demande",
-    "print-copy-text": "Vous <strong>ne recevrez pas</strong> de <strong>courriel de confirmation</strong>. Il est important de conserver une copie de votre demande. <noPrint>Vous pouvez utiliser ce bouton pour imprimer.<noPrint>",
-    "print-btn": "Imprimer",
-    "whats-next": "Prochaines étapes",
-    "begin-process": "Nous commencerons à traiter votre demande immédiatement.",
-    "cdcp-checker": "Vous pouvez utiliser <cdcpLink>le Vérificateur d'état du Régime canadien de soins</cdcpLink> dentaires ou composer le 1-833-537-4342 pour vérifier l'état de votre demande ou pour recevoir plus d'informations.",
-    "use-code": "Au plus tard 48 heures après avoir présenté votre demande, vous pourrez commencer à suivre l'état de votre demande en vous servant de votre code de demande.",
-    "use-code-one-week": "Vous pouvez utiliser votre code de demande pour suivre la progression de votre candidature une semaine après avoir postulé.",
-    "register-msca-title": "Inscrivez-vous à Mon dossier Service Canada dès maintenant",
-    "register-msca-text": "Une fois votre demande traitée, vous pourrez ouvrir une session dans <mscaLink>Mon dossier Service Canada (MDSC)</mscaLink>. Vous pourrez consulter les lettres qui vous ont été envoyées par le gouvernement du Canada au sujet du Régime canadien de soins dentaires.",
-    "msca-notify": "Vous serez avisé si votre demande a été acceptée ou rejetée dans Mon dossier Service Canada.",
-    "msca-link": "https://www.canada.ca/fr/emploi-developpement-social/services/mon-dossier.html",
-    "how-insurance": "Comment utiliser le Régime canadien de soins dentaires",
-    "eligible-text": "Si vous êtes jugé admissible, la Sun Life vous enverra par la poste une trousse de bienvenue. Votre trousse de bienvenue comprendra votre carte de membre et des renseignements sur le Régime canadien de soins dentaires, y compris la date de début de votre couverture. Le Régime canadien de soins dentaires ne vous couvrira pas les services de soins dentaires reçus avant cette date.",
-    "more-info-cdcp": "Pour en savoir plus sur les services et le montant de la couverture, consultez le site Web du Régime canadien de soins dentaires. <moreInfoLink>Quels sont les services couverts.</moreInfoLink>",
-    "more-info-link": "https://www.canada.ca/fr/services/prestations/dentaire/regime-soins-dentaires/couverture.html",
-    "more-info-service": "Pour plus d'informations, <dentalContactUsLink>contactez Service Canada</dentalContactUsLink>.",
-    "dental-link": "https://www.canada.ca/fr/services/prestations/dentaire/regime-soins-dentaires/contactez.html",
-    "application-summ": "Sommaire de la demande",
-    "applicant-title": "Renseignements sur le demandeur",
-    "spouse-info": "Renseignements sur l'époux/épouse ou le conjoint(e) de fait",
-    "contact-info": "Coordonnées",
-    "comm-prefs": "Communication",
-    "added-email": "Courriel ajouté\u00a0: {{email}}",
-    "dental-insurance": "Accès à une assurance ou une couverture dentaire",
-    "dob": "Date de naissance",
-    "sin": "Numéro d'assurance sociale (NAS)",
-    "full-name": "Nom complet",
-    "marital-status": "État civil",
-    "consent": "Consentement",
-    "consent-answer": "Mon époux/épouse ou mon conjoint/conjointe de fait est au courant et a consenti à la communication de ses renseignements personnels.",
-    "phone-number": "Numéro de téléphone",
-    "alt-phone-number": "Autre numéro de téléphone",
-    "mailing": "Adresse postale",
-    "home": "Adresse domiciliaire",
-    "comm-pref": "Préférence en matière de communication",
-    "lang-pref": "Langue de préférence",
-    "dental-private": "Accès à une assurance dentaire",
-    "dental-public": "Accès à des prestations dentaires gouvernementales",
-    "application-code": "Code de demande",
-    "yes": "Oui",
-    "no": "Non",
-    "exit": "Sortie",
-    "exit-link": "https://www.canada.ca/fr/services/prestations/dentaire/regime-soins-dentaires.html",
-    "status-checker-link": "https://www.canada.ca/fr/services/prestations/dentaire/regime-soins-dentaires/demande.html"
-  },
-  "dental-benefits": {
-    "title": "Accès à d'autres prestations dentaires fédérales, provinciales ou territoriales",
-    "access-to-dental": "L'accès à une assurance dentaire dans le cadre d'un programme social provincial, territorial ou fédéral n'aura aucune incidence sur votre admissibilité au Régime canadien de soins dentaires.",
-    "eligibility-criteria": "Si vous répondez à tous les critères d'admissibilité, votre couverture sera coordonnée entre les régimes afin qu'il n'y ait pas de lacunes ou de dédoublement dans la couverture.",
-    "select-one": "Choisissez une option",
-    "federal-benefits": {
-      "title": "Prestations fédérales",
-      "legend": "Bénéficiez-vous d'une assurance dentaire dans le cadre d'un programme social offert par un programme fédéral?",
-      "option-yes": "<strong>Oui</strong>, je bénéficie d'une assurance <strong>fédérale</strong>",
-      "option-no": "<strong>Non</strong>, je ne bénéficie pas d'une assurance <strong>fédérale</strong>",
-      "social-programs": {
-        "legend": "Veuillez sélectionner le programme de protection sociale avec lequel vous êtes assuré. Si vous en avez plus d'un, veuillez sélectionner celui que vous utilisez le plus."
-      }
-    },
-    "provincial-territorial-benefits": {
-      "title": "Assurances provinciales ou territoriales",
-      "legend": "Bénéficiez-vous d'une assurance dentaire dans le cadre d'un programme social offert par votre province ou territoire?",
-      "option-yes": "<strong>Oui</strong>, j'ai une assurance <strong>provinciale ou territoriale</strong>",
-      "option-no": "<strong>Non</strong>, je n'ai pas d'assurance <strong>provinciale ou territoriale</strong>",
-      "social-programs": {
-        "input-legend": "Si oui, par l'entremise de quelle province ou de quel territoire?",
-        "radio-legend": "Veuillez sélectionner le programme de protection sociale avec lequel vous êtes assuré. Si vous en avez plus d'un, veuillez sélectionner celui que vous utilisez le plus."
-      }
-    },
-    "button": {
-      "back": "Retour",
-      "continue": "Continuer",
-      "cancel-btn": "Annuler",
-      "save-btn": "Enregistrer"
->>>>>>> 11d84021
     },
     "continue-btn": "Continuer",
     "back-btn": "Retour",
     "error-message": {
       "disability-tax-credit-required": "(FR) Select whether or not you have a valid disability tax credit"
     }
+  },
+  "index": {
+    "page-title": "(FR) Applying for the Canadian Dental Care Plan"
   },
   "living-independently": {
     "page-title": "Vivre de manière indépendante",
