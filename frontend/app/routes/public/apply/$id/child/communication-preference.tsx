import { data, redirect, useFetcher } from 'react-router';

import { faChevronLeft, faChevronRight } from '@fortawesome/free-solid-svg-icons';
import { Trans, useTranslation } from 'react-i18next';
import { z } from 'zod';

import type { Route } from './+types/communication-preference';

import { TYPES } from '~/.server/constants';
import { loadApplyChildState } from '~/.server/routes/helpers/apply-child-route-helpers';
import type { CommunicationPreferencesState } from '~/.server/routes/helpers/apply-route-helpers';
import { saveApplyState } from '~/.server/routes/helpers/apply-route-helpers';
import { getFixedT, getLocale } from '~/.server/utils/locale.utils';
import { transformFlattenedError } from '~/.server/utils/zod.utils';
import { Button, ButtonLink } from '~/components/buttons';
import { CsrfTokenInput } from '~/components/csrf-token-input';
import { useErrorSummary } from '~/components/error-summary';
import { InlineLink } from '~/components/inline-link';
import { InputRadios } from '~/components/input-radios';
import { LoadingButton } from '~/components/loading-button';
import { Progress } from '~/components/progress';
import { pageIds } from '~/page-ids';
import { getTypedI18nNamespaces } from '~/utils/locale-utils';
import { mergeMeta } from '~/utils/meta-utils';
import type { RouteHandleData } from '~/utils/route-utils';
import { getPathById } from '~/utils/route-utils';
import { getTitleMetaTags } from '~/utils/seo-utils';

export const PREFERRED_SUN_LIFE_METHOD = { email: 'email', mail: 'mail' } as const;
export const PREFERRED_NOTIFICATION_METHOD = { msca: 'msca', mail: 'mail' } as const;

export const handle = {
  i18nNamespaces: getTypedI18nNamespaces('apply-child', 'apply', 'gcweb'),
  pageIdentifier: pageIds.public.apply.child.communicationPreference,
  pageTitleI18nKey: 'apply-child:communication-preference.page-title',
} as const satisfies RouteHandleData;

export const meta: Route.MetaFunction = mergeMeta(({ data }) => {
  return getTitleMetaTags(data.meta.title);
});

export async function loader({ context: { appContainer, session }, params, request }: Route.LoaderArgs) {
<<<<<<< HEAD
=======
  const { COMMUNICATION_METHOD_EMAIL_ID } = appContainer.get(TYPES.configs.ClientConfig);
  const instrumentationService = appContainer.get(TYPES.observability.InstrumentationService);

>>>>>>> 496e3826
  const state = loadApplyChildState({ params, request, session });
  const t = await getFixedT(request, handle.i18nNamespaces);
  const locale = getLocale(request);

  const preferredLanguages = appContainer.get(TYPES.domain.services.PreferredLanguageService).listAndSortLocalizedPreferredLanguages(locale);

  const meta = { title: t('gcweb:meta.title.template', { title: t('apply-child:communication-preference.page-title') }) };

  instrumentationService.countHttpStatus('public.apply.child.communication-preference', 200);

  return {
    id: state.id,
    meta,
    preferredLanguages,
    defaultState: {
      ...(state.communicationPreferences ?? {}),
    },
    editMode: state.editMode,
  };
}

export async function action({ context: { appContainer, session }, params, request }: Route.ActionArgs) {
  const instrumentationService = appContainer.get(TYPES.observability.InstrumentationService);

  const formData = await request.formData();

  const securityHandler = appContainer.get(TYPES.routes.security.SecurityHandler);
  securityHandler.validateCsrfToken({ formData, session });

  const state = loadApplyChildState({ params, request, session });
  const t = await getFixedT(request, handle.i18nNamespaces);

  const formSchema = z.object({
    preferredLanguage: z.string().trim().min(1, t('apply-child:communication-preference.error-message.preferred-language-required')),
    preferredMethod: z.string().trim().min(1, t('apply-child:communication-preference.error-message.preferred-method-required')),
    preferredNotificationMethod: z.string().trim().min(1, t('apply-child:communication-preference.error-message.preferred-notification-method-required')),
  }) satisfies z.ZodType<CommunicationPreferencesState>;

  const parsedDataResult = formSchema.safeParse({
    preferredLanguage: String(formData.get('preferredLanguage') ?? ''),
    preferredMethod: String(formData.get('preferredMethod') ?? ''),
    preferredNotificationMethod: String(formData.get('preferredNotificationMethod') ?? ''),
  });

  if (!parsedDataResult.success) {
    instrumentationService.countHttpStatus('public.apply.child.communication-preference', 400);
    return data({ errors: transformFlattenedError(parsedDataResult.error.flatten()) }, { status: 400 });
  }

  instrumentationService.countHttpStatus('public.apply.child.communication-preference', 302);

  if (state.editMode) {
    if (parsedDataResult.data.preferredMethod !== PREFERRED_SUN_LIFE_METHOD.email && parsedDataResult.data.preferredNotificationMethod === PREFERRED_NOTIFICATION_METHOD.mail) {
      saveApplyState({ params, session, state: { communicationPreferences: parsedDataResult.data, email: undefined } });
      return redirect(getPathById('public/apply/$id/child/review-adult-information', params));
    }
    saveApplyState({ params, session, state: { editModeCommunicationPreferences: parsedDataResult.data } });
    return redirect(getPathById('public/apply/$id/child/email', params));
  }

  if (parsedDataResult.data.preferredMethod !== PREFERRED_SUN_LIFE_METHOD.email && parsedDataResult.data.preferredNotificationMethod === PREFERRED_NOTIFICATION_METHOD.mail) {
    saveApplyState({ params, session, state: { communicationPreferences: parsedDataResult.data, email: undefined } });
    return redirect(getPathById('public/apply/$id/child/review-child-information', params));
  }
  saveApplyState({ params, session, state: { communicationPreferences: parsedDataResult.data } });
  return redirect(getPathById('public/apply/$id/child/email', params));
}

export default function ApplyFlowCommunicationPreferencePage({ loaderData, params }: Route.ComponentProps) {
  const { t } = useTranslation(handle.i18nNamespaces);
  const { preferredLanguages, defaultState, editMode } = loaderData;

  const fetcher = useFetcher<typeof action>();
  const isSubmitting = fetcher.state !== 'idle';

  const mscaLinkAccount = <InlineLink to={t('confirm.msca-link-account')} className="external-link" newTabIndicator target="_blank" />;

  const errors = fetcher.data?.errors;
  const errorSummary = useErrorSummary(errors, {
    preferredLanguage: 'input-radio-preferred-language-option-0',
    preferredMethod: 'input-radio-preferred-methods-option-0',
    preferredNotificationMethod: 'input-radio-preferred-notification-method-option-0',
  });

  return (
    <>
      <div className="my-6 sm:my-8">
        <Progress value={80} size="lg" label={t('apply:progress.label')} />
      </div>
      <div className="max-w-prose">
        <p className="mb-4 italic">{t('apply:required-label')}</p>
        <errorSummary.ErrorSummary />
        <fetcher.Form method="post" noValidate>
          <CsrfTokenInput />
          <div className="mb-8 space-y-6">
            {preferredLanguages.length > 0 && (
              <InputRadios
                id="preferred-language"
                name="preferredLanguage"
                legend={t('apply-child:communication-preference.preferred-language')}
                options={preferredLanguages.map((language) => ({
                  defaultChecked: defaultState.preferredLanguage === language.id,
                  children: language.name,
                  value: language.id,
                }))}
                errorMessage={errors?.preferredLanguage}
                required
              />
            )}
            <InputRadios
              id="preferred-methods"
              legend={t('apply-child:communication-preference.preferred-method')}
              helpMessagePrimary={t('apply-child:communication-preference.preferred-method-help-message')}
              name="preferredMethod"
              options={[
                {
                  value: PREFERRED_SUN_LIFE_METHOD.mail,
                  children: t('apply-child:communication-preference.by-mail'),
                  defaultChecked: defaultState.preferredMethod === PREFERRED_SUN_LIFE_METHOD.mail,
                },
                {
                  value: PREFERRED_SUN_LIFE_METHOD.email,
                  children: t('apply-child:communication-preference.by-email'),
                  defaultChecked: defaultState.preferredMethod === PREFERRED_SUN_LIFE_METHOD.email,
                },
              ]}
              errorMessage={errors?.preferredMethod}
              required
            />

            <InputRadios
              id="preferred-notification-method"
              name="preferredNotificationMethod"
              legend={t('apply-child:communication-preference.preferred-notification-method')}
              options={[
                {
                  value: PREFERRED_NOTIFICATION_METHOD.msca,
                  children: <Trans ns={handle.i18nNamespaces} i18nKey="apply-child:communication-preference.preferred-notification-method-msca" components={{ span: <span className="font-semibold" />, mscaLinkAccount }} />,
                  defaultChecked: defaultState.preferredNotificationMethod === PREFERRED_NOTIFICATION_METHOD.msca,
                },
                {
                  value: PREFERRED_NOTIFICATION_METHOD.mail,
                  children: <Trans ns={handle.i18nNamespaces} i18nKey="apply-child:communication-preference.preferred-notification-method-mail" components={{ span: <span className="font-semibold" />, mscaLinkAccount }} />,
                  defaultChecked: defaultState.preferredNotificationMethod === PREFERRED_NOTIFICATION_METHOD.mail,
                },
              ]}
              required
              errorMessage={errors?.preferredNotificationMethod}
            />
          </div>
          {editMode ? (
            <div className="flex flex-wrap items-center gap-3">
              <Button variant="primary" id="continue-button" disabled={isSubmitting} data-gc-analytics-customclick="ESDC-EDSC:CDCP Online Application Form-Child:Save - Communication preference click">
                {t('apply-child:communication-preference.save-btn')}
              </Button>
              <ButtonLink
                id="back-button"
                routeId="public/apply/$id/child/review-adult-information"
                params={params}
                disabled={isSubmitting}
                data-gc-analytics-customclick="ESDC-EDSC:CDCP Online Application Form-Child:Cancel - Communication preference click"
              >
                {t('apply-child:communication-preference.cancel-btn')}
              </ButtonLink>
            </div>
          ) : (
            <div className="flex flex-row-reverse flex-wrap items-center justify-end gap-3">
              <LoadingButton variant="primary" id="continue-button" loading={isSubmitting} endIcon={faChevronRight} data-gc-analytics-customclick="ESDC-EDSC:CDCP Online Application Form-Child:Continue - Communication click">
                {t('apply-child:communication-preference.continue')}
              </LoadingButton>
              <ButtonLink
                id="back-button"
                routeId="public/apply/$id/child/phone-number"
                params={params}
                disabled={isSubmitting}
                startIcon={faChevronLeft}
                data-gc-analytics-customclick="ESDC-EDSC:CDCP Online Application Form-Child:Back - Communication click"
              >
                {t('apply-child:communication-preference.back')}
              </ButtonLink>
            </div>
          )}
        </fetcher.Form>
      </div>
    </>
  );
}<|MERGE_RESOLUTION|>--- conflicted
+++ resolved
@@ -40,12 +40,8 @@
 });
 
 export async function loader({ context: { appContainer, session }, params, request }: Route.LoaderArgs) {
-<<<<<<< HEAD
-=======
-  const { COMMUNICATION_METHOD_EMAIL_ID } = appContainer.get(TYPES.configs.ClientConfig);
   const instrumentationService = appContainer.get(TYPES.observability.InstrumentationService);
 
->>>>>>> 496e3826
   const state = loadApplyChildState({ params, request, session });
   const t = await getFixedT(request, handle.i18nNamespaces);
   const locale = getLocale(request);
