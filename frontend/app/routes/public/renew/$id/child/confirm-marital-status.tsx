import { data, redirect, useFetcher } from 'react-router';

import { faChevronLeft, faChevronRight } from '@fortawesome/free-solid-svg-icons';
import { useTranslation } from 'react-i18next';
import { z } from 'zod';

import type { Route } from './+types/confirm-marital-status';

import { TYPES } from '~/.server/constants';
import { loadRenewChildState } from '~/.server/routes/helpers/renew-child-route-helpers';
import { saveRenewState } from '~/.server/routes/helpers/renew-route-helpers';
import { getFixedT } from '~/.server/utils/locale.utils';
import { transformFlattenedError } from '~/.server/utils/zod.utils';
import { Button, ButtonLink } from '~/components/buttons';
import { CsrfTokenInput } from '~/components/csrf-token-input';
import { useErrorSummary } from '~/components/error-summary';
import { InputRadios } from '~/components/input-radios';
import { LoadingButton } from '~/components/loading-button';
import { Progress } from '~/components/progress';
import { pageIds } from '~/page-ids';
import { getTypedI18nNamespaces } from '~/utils/locale-utils';
import { mergeMeta } from '~/utils/meta-utils';
import type { RouteHandleData } from '~/utils/route-utils';
import { getPathById } from '~/utils/route-utils';
import { getTitleMetaTags } from '~/utils/seo-utils';

const MARITAL_STATUS_RADIO_OPTIONS = {
  no: 'no',
  yes: 'yes',
} as const;

export const handle = {
  i18nNamespaces: getTypedI18nNamespaces('renew-child', 'renew', 'gcweb'),
  pageIdentifier: pageIds.public.renew.child.confirmMaritalStatus,
  pageTitleI18nKey: 'renew-child:confirm-marital-status.page-title',
} as const satisfies RouteHandleData;

export const meta: Route.MetaFunction = mergeMeta(({ data }) => {
  return getTitleMetaTags(data.meta.title);
});

export async function loader({ context: { appContainer, session }, params, request }: Route.LoaderArgs) {
  const state = loadRenewChildState({ params, request, session });
  const t = await getFixedT(request, handle.i18nNamespaces);

  const meta = { title: t('gcweb:meta.title.template', { title: t('renew-child:confirm-marital-status.page-title') }) };

  return { id: state.id, meta, defaultState: state.hasMaritalStatusChanged, editMode: state.editMode };
}

export async function action({ context: { appContainer, session }, params, request }: Route.ActionArgs) {
  const formData = await request.formData();

  const securityHandler = appContainer.get(TYPES.routes.security.SecurityHandler);
  securityHandler.validateCsrfToken({ formData, session });
  const state = loadRenewChildState({ params, request, session });

  const t = await getFixedT(request, handle.i18nNamespaces);

  const confirmMaritalStatusSchema = z.object({
    hasMaritalStatusChanged: z.boolean({
      errorMap: () => ({ message: t('renew-child:confirm-marital-status.error-message.has-marital-status-changed-required') }),
    }),
  });

  const parsedDataResult = confirmMaritalStatusSchema.safeParse({
    hasMaritalStatusChanged: formData.get('hasMaritalStatusChanged') ? formData.get('hasMaritalStatusChanged') === 'yes' : undefined,
  });

  if (!parsedDataResult.success) {
    return data({ errors: transformFlattenedError(parsedDataResult.error.flatten()) }, { status: 400 });
  }

  saveRenewState({
    params,
    session,
    state: {
      hasMaritalStatusChanged: parsedDataResult.data.hasMaritalStatusChanged,
    },
  });

  if (state.editMode) {
    if (parsedDataResult.data.hasMaritalStatusChanged) {
      return redirect(getPathById('public/renew/$id/child/marital-status', params));
    }
    return redirect(getPathById('public/renew/$id/child/review-adult-information', params));
  }

  if (parsedDataResult.data.hasMaritalStatusChanged) {
    return redirect(getPathById('public/renew/$id/child/marital-status', params));
  }

  return redirect(getPathById('public/renew/$id/child/confirm-phone', params));
}

export default function RenewChildConfirmMaritalStatus({ loaderData, params }: Route.ComponentProps) {
  const { t } = useTranslation(handle.i18nNamespaces);
  const { defaultState, editMode } = loaderData;

  const fetcher = useFetcher<typeof action>();
  const isSubmitting = fetcher.state !== 'idle';
  const errors = fetcher.data?.errors;
  const errorSummary = useErrorSummary(errors, {
    hasMaritalStatusChanged: 'input-radio-has-marital-status-changed-option-0',
  });

  return (
    <>
      <div className="my-6 sm:my-8">
        <Progress value={50} size="lg" label={t('renew:progress.label')} />
      </div>
      <div className="max-w-prose">
        <p className="mb-4 italic">{t('renew:required-label')}</p>
        <errorSummary.ErrorSummary />
        <fetcher.Form method="post" noValidate>
          <CsrfTokenInput />
          <div className="mb-6">
            <InputRadios
              id="has-marital-status-changed"
              name="hasMaritalStatusChanged"
              legend={t('renew-child:confirm-marital-status.has-marital-status-changed')}
              options={[
                { value: MARITAL_STATUS_RADIO_OPTIONS.yes, children: t('renew-child:confirm-marital-status.radio-options.yes'), defaultChecked: defaultState === true },
                { value: MARITAL_STATUS_RADIO_OPTIONS.no, children: t('renew-child:confirm-marital-status.radio-options.no'), defaultChecked: defaultState === false },
              ]}
              helpMessagePrimary={t('renew-child:confirm-marital-status.help-message')}
              errorMessage={errors?.hasMaritalStatusChanged}
<<<<<<< HEAD
              disableScreenReader
=======
              required
>>>>>>> 539fbe7c
            />
          </div>
          {editMode ? (
            <div className="flex flex-wrap items-center gap-3">
              <Button id="save-button" name="_action" variant="primary" disabled={isSubmitting} data-gc-analytics-customclick="ESDC-EDSC:CDCP Renew Application Form-Child:Save - Marital status click">
                {t('renew-child:marital-status.save-btn')}
              </Button>
              <ButtonLink id="cancel-button" routeId="public/renew/$id/child/review-adult-information" params={params} disabled={isSubmitting} data-gc-analytics-customclick="ESDC-EDSC:CDCP Renew Application Form-Child:Cancel - Marital status click">
                {t('marital-status.cancel-btn')}
              </ButtonLink>
            </div>
          ) : (
            <div className="mt-8 flex flex-row-reverse flex-wrap items-center justify-end gap-3">
              <LoadingButton variant="primary" id="continue-button" loading={isSubmitting} endIcon={faChevronRight} data-gc-analytics-customclick="ESDC-EDSC:CDCP Renew Application Form-Child:Continue - Marital status click">
                {t('renew-child:confirm-marital-status.continue-btn')}
              </LoadingButton>
              <ButtonLink
                id="back-button"
                routeId="public/renew/$id/child/parent-intro"
                params={params}
                disabled={isSubmitting}
                startIcon={faChevronLeft}
                data-gc-analytics-customclick="ESDC-EDSC:CDCP Renew Application Form-Child:Back - Marital status click"
              >
                {t('renew-child:confirm-marital-status.back-btn')}
              </ButtonLink>
            </div>
          )}
        </fetcher.Form>
      </div>
    </>
  );
}<|MERGE_RESOLUTION|>--- conflicted
+++ resolved
@@ -125,11 +125,7 @@
               ]}
               helpMessagePrimary={t('renew-child:confirm-marital-status.help-message')}
               errorMessage={errors?.hasMaritalStatusChanged}
-<<<<<<< HEAD
-              disableScreenReader
-=======
               required
->>>>>>> 539fbe7c
             />
           </div>
           {editMode ? (
