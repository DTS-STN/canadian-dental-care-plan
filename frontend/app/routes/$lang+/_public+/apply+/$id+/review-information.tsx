import { FormEvent } from 'react';

import type { ActionFunctionArgs, LoaderFunctionArgs, MetaFunction } from '@remix-run/node';
import { json, redirect } from '@remix-run/node';
import { useFetcher, useLoaderData, useParams } from '@remix-run/react';

import { faSpinner, faX } from '@fortawesome/free-solid-svg-icons';
import { FontAwesomeIcon } from '@fortawesome/react-fontawesome';
import HCaptcha from '@hcaptcha/react-hcaptcha';
import { parse } from 'date-fns';
import { useTranslation } from 'react-i18next';

import pageIds from '../../../page-ids.json';
import { Address } from '~/components/address';
import { Button, ButtonLink } from '~/components/buttons';
import { DescriptionListItem } from '~/components/description-list-item';
import { InlineLink } from '~/components/inline-link';
import { Progress } from '~/components/progress';
import { toBenefitApplicationRequest } from '~/mappers/benefit-application-service-mappers.server';
import { getApplyRouteHelpers } from '~/route-helpers/apply-route-helpers.server';
import { getHCaptchaRouteHelpers } from '~/route-helpers/h-captcha-route-helpers.server';
import { getBenefitApplicationService } from '~/services/benefit-application-service.server';
import { getLookupService } from '~/services/lookup-service.server';
import { toLocaleDateString } from '~/utils/date-utils';
import { getEnv } from '~/utils/env.server';
import { useHCaptcha } from '~/utils/hcaptcha-utils';
import { getNameByLanguage, getTypedI18nNamespaces } from '~/utils/locale-utils';
import { getFixedT, getLocale } from '~/utils/locale-utils.server';
import { getLogger } from '~/utils/logging.server';
import { mergeMeta } from '~/utils/meta-utils';
import { RouteHandleData, getPathById } from '~/utils/route-utils';
import { getTitleMetaTags } from '~/utils/seo-utils';
import { formatSin } from '~/utils/sin-utils';

/**
 * Represents the state of an application submission, holding data such as confirmation code and submission timestamp.
 */
export interface SubmissionInfoState {
  /**
   * The confirmation code associated with the application submission.
   */
  confirmationCode: string;

  /**
   * The UTC date and time when the application was submitted.
   * Format: ISO 8601 string (e.g., "YYYY-MM-DDTHH:mm:ss.sssZ")
   */
  submittedOn: string;
}

export const handle = {
  i18nNamespaces: getTypedI18nNamespaces('apply', 'gcweb'),
  pageIdentifier: pageIds.public.apply.reviewInformation,
  pageTitleI18nKey: 'apply:review-information.page-title',
} as const satisfies RouteHandleData;

export const meta: MetaFunction<typeof loader> = mergeMeta(({ data }) => {
  return data ? getTitleMetaTags(data.meta.title) : [];
});

export async function loader({ context: { session }, params, request }: LoaderFunctionArgs) {
  const applyRouteHelpers = getApplyRouteHelpers();
  const lookupService = getLookupService();
  const { CANADA_COUNTRY_ID } = getEnv();

  const state = await applyRouteHelpers.loadState({ params, request, session });
  applyRouteHelpers.validateStateForReview({ params, state });

  const maritalStatuses = await lookupService.getAllMaritalStatuses();
  const provincialTerritorialSocialPrograms = await lookupService.getAllProvincialTerritorialSocialPrograms();
  const federalSocialPrograms = await lookupService.getAllFederalSocialPrograms();
  const { COMMUNICATION_METHOD_EMAIL_ID, ENABLED_FEATURES, HCAPTCHA_SITE_KEY } = getEnv();

  // prettier-ignore
  if (state.applicantInformation === undefined ||
    state.communicationPreferences === undefined ||
    state.dateOfBirth === undefined ||
    state.dentalBenefits === undefined ||
    state.dentalInsurance === undefined ||
    state.personalInformation === undefined ||
    state.taxFiling2023 === undefined ||
    state.typeOfApplication === undefined) {
    throw new Error(`Incomplete application "${state.id}" state!`);
  }

  const t = await getFixedT(request, handle.i18nNamespaces);
  const locale = getLocale(request);

  // Getting province by Id
  const allRegions = await lookupService.getAllRegions();
  const provinceMailing = allRegions.find((region) => region.provinceTerritoryStateId === state.personalInformation?.mailingProvince);
  const provinceHome = allRegions.find((region) => region.provinceTerritoryStateId === state.personalInformation?.homeProvince);

  // Getting Country by Id
  const allCountries = await lookupService.getAllCountries();
  const countryMailing = allCountries.find((country) => country.countryId === state.personalInformation?.mailingCountry);
  const countryHome = allCountries.find((country) => country.countryId === state.personalInformation?.homeCountry);

  if (!countryMailing) {
    throw new Error(`Unexpected mailing address country: ${state.personalInformation.mailingCountry}`);
  }

  if (!countryHome) {
    throw new Error(`Unexpected home address country: ${state.personalInformation.homeCountry}`);
  }

  const userInfo = {
    firstName: state.applicantInformation.firstName,
    lastName: state.applicantInformation.lastName,
    phoneNumber: state.personalInformation.phoneNumber,
    altPhoneNumber: state.personalInformation.phoneNumberAlt,
    preferredLanguage: state.communicationPreferences.preferredLanguage,
    birthday: toLocaleDateString(parse(state.dateOfBirth, 'yyyy-MM-dd', new Date()), locale),
    sin: state.applicantInformation.socialInsuranceNumber,
    martialStatus: state.applicantInformation.maritalStatus,
    email: state.communicationPreferences.email,
    communicationPreference: state.communicationPreferences,
  };
  const spouseInfo = state.partnerInformation
    ? {
        firstName: state.partnerInformation.firstName,
        lastName: state.partnerInformation.lastName,
        birthday: toLocaleDateString(parse(state.partnerInformation.dateOfBirth, 'yyyy-MM-dd', new Date()), locale),
        sin: state.partnerInformation.socialInsuranceNumber,
        consent: state.partnerInformation.confirm,
      }
    : undefined;

  const preferredLanguage = await lookupService.getPreferredLanguage(userInfo.preferredLanguage);

  const mailingAddressInfo = {
    address: state.personalInformation.mailingAddress,
    city: state.personalInformation.mailingCity,
    province: provinceMailing,
    postalCode: state.personalInformation.mailingPostalCode,
    country: countryMailing,
    apartment: state.personalInformation.mailingApartment,
<<<<<<< HEAD
    isCanadianAddress: state.personalInformation.mailingCountry === CANADA_COUNTRY_ID,
=======
>>>>>>> 88b34069
  };

  const homeAddressInfo = {
    address: state.personalInformation.homeAddress,
    city: state.personalInformation.homeCity,
    province: provinceHome,
    postalCode: state.personalInformation.homePostalCode,
    country: countryHome,
    apartment: state.personalInformation.mailingApartment,
<<<<<<< HEAD
    isCanadianAddress: state.personalInformation.homeCountry === CANADA_COUNTRY_ID,
=======
>>>>>>> 88b34069
  };

  const dentalInsurance = state.dentalInsurance;

  const dentalBenefit = {
    federalBenefit: {
      access: state.dentalBenefits.hasFederalBenefits,
      benefit: state.dentalBenefits.federalSocialProgram,
    },
    provTerrBenefit: {
      access: state.dentalBenefits.hasProvincialTerritorialBenefits,
      province: state.dentalBenefits.province,
      benefit: state.dentalBenefits.provincialTerritorialSocialProgram,
    },
  };

  const hCaptchaEnabled = ENABLED_FEATURES.includes('hcaptcha');

  const csrfToken = String(session.get('csrfToken'));
  const meta = { title: t('gcweb:meta.title.template', { title: t('apply:review-information.page-title') }) };

  return json({
    id: state.id,
    userInfo,
    spouseInfo,
    maritalStatuses,
    preferredLanguage,
    federalSocialPrograms,
    provincialTerritorialSocialPrograms,
    homeAddressInfo,
    mailingAddressInfo,
    dentalInsurance,
    dentalBenefit,
    csrfToken,
    meta,
    COMMUNICATION_METHOD_EMAIL_ID,
    siteKey: HCAPTCHA_SITE_KEY,
    hCaptchaEnabled,
  });
}

export async function action({ context: { session }, params, request }: ActionFunctionArgs) {
  const log = getLogger('apply/review-information');
  const applyRouteHelpers = getApplyRouteHelpers();
  const benefitApplicationService = getBenefitApplicationService();
  const { ENABLED_FEATURES } = getEnv();
  const hCaptchaRouteHelpers = getHCaptchaRouteHelpers();

  const formData = await request.formData();
  const expectedCsrfToken = String(session.get('csrfToken'));
  const submittedCsrfToken = String(formData.get('_csrf'));

  if (expectedCsrfToken !== submittedCsrfToken) {
    log.warn('Invalid CSRF token detected; expected: [%s], submitted: [%s]', expectedCsrfToken, submittedCsrfToken);
    throw new Response('Invalid CSRF token', { status: 400 });
  }

  const hCaptchaEnabled = ENABLED_FEATURES.includes('hcaptcha');
  if (hCaptchaEnabled) {
    const hCaptchaResponse = String(formData.get('h-captcha-response') ?? '');
    if (!(await hCaptchaRouteHelpers.verifyHCaptchaResponse(hCaptchaResponse, request))) {
      await applyRouteHelpers.clearState({ params, request, session });
      return redirect(getPathById('$lang+/_public+/unable-to-process-request', params));
    }
  }

  const state = await applyRouteHelpers.loadState({ params, request, session });
  applyRouteHelpers.validateStateForReview({ params, state });

  // prettier-ignore
  if (state.applicantInformation === undefined ||
    state.communicationPreferences === undefined ||
    state.dateOfBirth === undefined ||
    state.dentalBenefits === undefined ||
    state.dentalInsurance === undefined ||
    state.personalInformation === undefined ||
    state.taxFiling2023 === undefined ||
    state.typeOfApplication === undefined) {
    throw new Error(`Incomplete application "${state.id}" state!`);
  }

  // TODO submit to the API and grab the confirmation code from the response
  const benefitApplicationRequest = toBenefitApplicationRequest({
    applicantInformation: state.applicantInformation,
    communicationPreferences: state.communicationPreferences,
    dateOfBirth: state.dateOfBirth,
    dentalBenefits: state.dentalBenefits,
    dentalInsurance: state.dentalInsurance,
    personalInformation: state.personalInformation,
    partnerInformation: state.partnerInformation,
  });

  const confirmationCode = await benefitApplicationService.submitApplication(benefitApplicationRequest);

  const submissionInfo: SubmissionInfoState = {
    confirmationCode: confirmationCode,
    submittedOn: new Date().toISOString(),
  };

  await applyRouteHelpers.saveState({ params, request, session, state: { submissionInfo } });
  return redirect(getPathById('$lang+/_public+/apply+/$id+/confirmation', params));
}

export default function ReviewInformation() {
  const params = useParams();
  const { i18n, t } = useTranslation(handle.i18nNamespaces);
  const {
    userInfo,
    spouseInfo,
    maritalStatuses,
    preferredLanguage,
    federalSocialPrograms,
    provincialTerritorialSocialPrograms,
    homeAddressInfo,
    mailingAddressInfo,
    dentalInsurance,
    dentalBenefit,
    csrfToken,
    COMMUNICATION_METHOD_EMAIL_ID,
    siteKey,
    hCaptchaEnabled,
  } = useLoaderData<typeof loader>();
  const fetcher = useFetcher<typeof action>();
  const isSubmitting = fetcher.state !== 'idle';
  const { captchaRef } = useHCaptcha();

  function handleSubmit(event: FormEvent<HTMLFormElement>) {
    event.preventDefault();
    const formData = new FormData(event.currentTarget);

    if (hCaptchaEnabled && captchaRef.current) {
      try {
        const response = captchaRef.current.getResponse();
        formData.set('h-captcha-response', response);
      } catch (error) {
        /* intentionally ignore and proceed with submission */
      } finally {
        captchaRef.current.resetCaptcha();
      }
    }

    fetcher.submit(formData, { method: 'POST' });
  }

  const maritalStatusEntity = maritalStatuses.find((ms) => ms.id === userInfo.martialStatus);
  const maritalStatus = maritalStatusEntity ? getNameByLanguage(i18n.language, maritalStatusEntity) : userInfo.martialStatus;

  const federalSocialProgramEntity = federalSocialPrograms.find((p) => p.id === dentalBenefit.federalBenefit.benefit);
  const federalSocialProgram = federalSocialProgramEntity ? getNameByLanguage(i18n.language, federalSocialProgramEntity) : federalSocialProgramEntity;

  const provincialTerritorialSocialProgramEntity = provincialTerritorialSocialPrograms.filter((p) => p.provinceTerritoryStateId === dentalBenefit.provTerrBenefit.province).find((p) => p.id === dentalBenefit.provTerrBenefit.benefit);
  const provincialTerritorialSocialProgram = provincialTerritorialSocialProgramEntity ? getNameByLanguage(i18n.language, provincialTerritorialSocialProgramEntity) : provincialTerritorialSocialProgramEntity;

  return (
    <>
      <div className="my-6 sm:my-8">
        <p id="progress-label" className="sr-only mb-2">
          {t('apply:progress.label')}
        </p>
        <Progress aria-labelledby="progress-label" value={100} size="lg" />
      </div>
      <div className="max-w-prose">
        <p className="my-4 text-lg">{t('apply:review-information.read-carefully')}</p>
        <div className="space-y-10">
          <div>
            <h2 className="text-2xl font-semibold">{t('apply:review-information.page-sub-title')}</h2>
            <dl className="mt-6 divide-y border-y">
              <DescriptionListItem term={t('apply:review-information.full-name-title')}>
                {`${userInfo.firstName} ${userInfo.lastName}`}
                <p className="mt-4">
                  <InlineLink id="change-full-name" routeId="$lang+/_public+/apply+/$id+/applicant-information" params={params}>
                    {t('apply:review-information.full-name-change')}
                  </InlineLink>
                </p>
              </DescriptionListItem>
              <DescriptionListItem term={t('apply:review-information.dob-title')}>
                {userInfo.birthday}
                <p className="mt-4">
                  <InlineLink id="change-date-of-birth" routeId="$lang+/_public+/apply+/$id+/date-of-birth" params={params}>
                    {t('apply:review-information.dob-change')}
                  </InlineLink>
                </p>
              </DescriptionListItem>
              <DescriptionListItem term={t('apply:review-information.sin-title')}>
                {formatSin(userInfo.sin)}
                <p className="mt-4">
                  <InlineLink id="change-sin" routeId="$lang+/_public+/apply+/$id+/applicant-information" params={params}>
                    {t('apply:review-information.sin-change')}
                  </InlineLink>
                </p>
              </DescriptionListItem>
              <DescriptionListItem term={t('apply:review-information.marital-title')}>
                {maritalStatus}
                <p className="mt-4">
                  <InlineLink id="change-martial-status" routeId="$lang+/_public+/apply+/$id+/applicant-information" params={params}>
                    {t('apply:review-information.marital-change')}
                  </InlineLink>
                </p>
              </DescriptionListItem>
            </dl>
          </div>
          {spouseInfo && (
            <div>
              <h2 className="mt-8 text-2xl font-semibold ">{t('apply:review-information.spouse-title')}</h2>
              <dl className="mt-6 divide-y border-y">
                <DescriptionListItem term={t('apply:review-information.full-name-title')}>
                  {`${spouseInfo.firstName} ${spouseInfo.lastName}`}
                  <p className="mt-4">
                    <InlineLink id="change-spouse-full-name" routeId="$lang+/_public+/apply+/$id+/partner-information" params={params}>
                      {t('apply:review-information.full-name-change')}
                    </InlineLink>
                  </p>
                </DescriptionListItem>
                <DescriptionListItem term={t('apply:review-information.dob-title')}>
                  {spouseInfo.birthday}
                  <p className="mt-4">
                    <InlineLink id="change-spouse-date-of-birth" routeId="$lang+/_public+/apply+/$id+/partner-information" params={params}>
                      {t('apply:review-information.dob-change')}
                    </InlineLink>
                  </p>
                </DescriptionListItem>
                <DescriptionListItem term={t('apply:review-information.sin-title')}>
                  {formatSin(spouseInfo.sin)}
                  <p className="mt-4">
                    <InlineLink id="change-spouse-sin" routeId="$lang+/_public+/apply+/$id+/partner-information" params={params}>
                      {t('apply:review-information.sin-change')}
                    </InlineLink>
                  </p>
                </DescriptionListItem>
                <DescriptionListItem term={t('apply:review-information.spouse-consent.label')}>{spouseInfo.consent ? t('apply:review-information.spouse-consent.yes') : t('apply:review-information.spouse-consent.no')}</DescriptionListItem>
              </dl>
            </div>
          )}
          <div>
            <h2 className="mt-2 text-2xl font-semibold ">{t('apply:review-information.personal-info-title')}</h2>
            <dl className="mt-6 divide-y border-y">
              <DescriptionListItem term={t('apply:review-information.phone-title')}>
                {userInfo.phoneNumber}
                <p className="mt-4">
                  <InlineLink id="change-phone-number" routeId="$lang+/_public+/apply+/$id+/personal-information" params={params}>
                    {t('apply:review-information.phone-change')}
                  </InlineLink>
                </p>
              </DescriptionListItem>
              <DescriptionListItem term={t('apply:review-information.alt-phone-title')}>
                {userInfo.altPhoneNumber}
                <p className="mt-4">
                  <InlineLink id="change-alternate-phone-number" routeId="$lang+/_public+/apply+/$id+/personal-information" params={params}>
                    {t('apply:review-information.alt-phone-change')}
                  </InlineLink>
                </p>
              </DescriptionListItem>
              <DescriptionListItem term={t('apply:review-information.mailing-title')}>
                <Address
                  address={mailingAddressInfo.address}
                  city={mailingAddressInfo.city}
                  provinceState={i18n.language === 'en' ? mailingAddressInfo.province?.nameEn : mailingAddressInfo.province?.nameFr}
                  postalZipCode={mailingAddressInfo.postalCode}
                  country={i18n.language === 'en' ? mailingAddressInfo.country.nameEn : mailingAddressInfo.country.nameFr}
                  apartment={mailingAddressInfo.apartment}
<<<<<<< HEAD
                  isCanadianAddress={mailingAddressInfo.isCanadianAddress}
=======
>>>>>>> 88b34069
                  altFormat={true}
                />
                <p className="mt-4">
                  <InlineLink id="change-mailing-address" routeId="$lang+/_public+/apply+/$id+/personal-information" params={params}>
                    {t('apply:review-information.mailing-change')}
                  </InlineLink>
                </p>
              </DescriptionListItem>
              <DescriptionListItem term={t('apply:review-information.home-title')}>
                <Address
                  address={homeAddressInfo.address ?? ''}
                  city={homeAddressInfo.city ?? ''}
                  provinceState={i18n.language === 'en' ? homeAddressInfo.province?.nameEn : homeAddressInfo.province?.nameFr}
                  postalZipCode={homeAddressInfo.postalCode}
                  country={i18n.language === 'en' ? homeAddressInfo.country.nameEn : homeAddressInfo.country.nameFr}
                  apartment={homeAddressInfo.apartment}
<<<<<<< HEAD
                  isCanadianAddress={homeAddressInfo.isCanadianAddress}
=======
>>>>>>> 88b34069
                  altFormat={true}
                />
                <p className="mt-4">
                  <InlineLink id="change-home-address" routeId="$lang+/_public+/apply+/$id+/personal-information" params={params}>
                    {t('apply:review-information.home-change')}
                  </InlineLink>
                </p>
              </DescriptionListItem>
            </dl>
          </div>
          <div>
            <h2 className="mt-8 text-2xl font-semibold">{t('apply:review-information.comm-title')}</h2>
            <dl className="mt-6 divide-y border-y">
              <DescriptionListItem term={t('apply:review-information.comm-pref-title')}>
                {userInfo.communicationPreference.preferredMethod === COMMUNICATION_METHOD_EMAIL_ID ? (
                  <div className="grid grid-cols-1">
                    <p className="mt-4">{t('apply:review-information.comm-electronic')}</p> <span>{userInfo.email}</span>
                  </div>
                ) : (
                  <div className="grid grid-cols-1">
                    <p className="mt-4">{t('apply:review-information.comm-mail')}</p>
                  </div>
                )}
                <p className="mt-4">
                  <InlineLink id="change-communication-preference" routeId="$lang+/_public+/apply+/$id+/communication-preference" params={params}>
                    {t('apply:review-information.comm-pref-change')}
                  </InlineLink>
                </p>
              </DescriptionListItem>
              {preferredLanguage && (
                <DescriptionListItem term={t('apply:review-information.lang-pref-title')}>
                  {getNameByLanguage(i18n.language, preferredLanguage)}
                  <p className="mt-4">
                    <InlineLink id="change-language-preference" routeId="$lang+/_public+/apply+/$id+/communication-preference" params={params}>
                      {t('apply:review-information.lang-pref-change')}
                    </InlineLink>
                  </p>
                </DescriptionListItem>
              )}
            </dl>
          </div>
          <div>
            <h2 className="mt-8 text-2xl font-semibold">{t('apply:review-information.dental-title')}</h2>
            <dl className="mt-6 divide-y border-y">
              <DescriptionListItem term={t('apply:review-information.dental-insurance-title')}>
                {dentalInsurance ? t('apply:review-information.yes') : t('apply:review-information.no')}
                <p className="mt-4">
                  <InlineLink id="change-access-dental" routeId="$lang+/_public+/apply+/$id+/dental-insurance" params={params}>
                    {t('apply:review-information.dental-insurance-change')}
                  </InlineLink>
                </p>
              </DescriptionListItem>
              <DescriptionListItem term={t('apply:review-information.dental-benefit-title')}>
                {dentalBenefit.federalBenefit.access || dentalBenefit.provTerrBenefit.access ? (
                  <>
                    <p>{t('apply:review-information.yes')}</p>
                    <p>{t('apply:review-information.dental-benefit-has-access')}</p>
                    <div>
                      <ul className="ml-6 list-disc">
                        {dentalBenefit.federalBenefit.access && <li>{federalSocialProgram}</li>}
                        {dentalBenefit.provTerrBenefit.access && <li>{provincialTerritorialSocialProgram}</li>}
                      </ul>
                    </div>
                  </>
                ) : (
                  <>{t('apply:review-information.no')}</>
                )}
                <p className="mt-4">
                  <InlineLink id="change-dental-benefits" routeId="$lang+/_public+/apply+/$id+/federal-provincial-territorial-benefits" params={params}>
                    {t('apply:review-information.dental-benefit-change')}
                  </InlineLink>
                </p>
              </DescriptionListItem>
            </dl>
          </div>
        </div>
        <h2 className="mb-5 mt-8 text-2xl font-semibold">{t('apply:review-information.submit-app-title')}</h2>
        <p className="mb-4">{t('apply:review-information.submit-p-proceed')}</p>
        <p className="mb-4">{t('apply:review-information.submit-p-false-info')}</p>
        <p className="mb-4">{t('apply:review-information.submit-p-repayment')}</p>
        <fetcher.Form method="post" onSubmit={handleSubmit} className="flex flex-row-reverse flex-wrap items-center justify-end gap-3">
          <input type="hidden" name="_csrf" value={csrfToken} />
          {hCaptchaEnabled && <HCaptcha size="invisible" sitekey={siteKey} ref={captchaRef} />}
          <Button id="confirm-button" variant="green" disabled={isSubmitting} data-gc-analytics-customclick="ESDC-EDSC:CDCP Online Application Form:Submit - Review Information click">
            {t('apply:review-information.submit-button')}
            {isSubmitting && <FontAwesomeIcon icon={faSpinner} className="ms-3 block size-4 animate-spin" />}
          </Button>
          <ButtonLink routeId="$lang+/_public+/apply+/$id+/exit-application" params={params} variant="alternative" disabled={isSubmitting} data-gc-analytics-customclick="ESDC-EDSC:CDCP Online Application Form:Exit - Review Information click">
            {t('apply:review-information.exit-button')}
            <FontAwesomeIcon icon={faX} className="ms-3 block size-4" />
          </ButtonLink>
        </fetcher.Form>
      </div>
    </>
  );
}<|MERGE_RESOLUTION|>--- conflicted
+++ resolved
@@ -61,7 +61,6 @@
 export async function loader({ context: { session }, params, request }: LoaderFunctionArgs) {
   const applyRouteHelpers = getApplyRouteHelpers();
   const lookupService = getLookupService();
-  const { CANADA_COUNTRY_ID } = getEnv();
 
   const state = await applyRouteHelpers.loadState({ params, request, session });
   applyRouteHelpers.validateStateForReview({ params, state });
@@ -135,10 +134,6 @@
     postalCode: state.personalInformation.mailingPostalCode,
     country: countryMailing,
     apartment: state.personalInformation.mailingApartment,
-<<<<<<< HEAD
-    isCanadianAddress: state.personalInformation.mailingCountry === CANADA_COUNTRY_ID,
-=======
->>>>>>> 88b34069
   };
 
   const homeAddressInfo = {
@@ -148,10 +143,6 @@
     postalCode: state.personalInformation.homePostalCode,
     country: countryHome,
     apartment: state.personalInformation.mailingApartment,
-<<<<<<< HEAD
-    isCanadianAddress: state.personalInformation.homeCountry === CANADA_COUNTRY_ID,
-=======
->>>>>>> 88b34069
   };
 
   const dentalInsurance = state.dentalInsurance;
@@ -412,10 +403,6 @@
                   postalZipCode={mailingAddressInfo.postalCode}
                   country={i18n.language === 'en' ? mailingAddressInfo.country.nameEn : mailingAddressInfo.country.nameFr}
                   apartment={mailingAddressInfo.apartment}
-<<<<<<< HEAD
-                  isCanadianAddress={mailingAddressInfo.isCanadianAddress}
-=======
->>>>>>> 88b34069
                   altFormat={true}
                 />
                 <p className="mt-4">
@@ -432,10 +419,6 @@
                   postalZipCode={homeAddressInfo.postalCode}
                   country={i18n.language === 'en' ? homeAddressInfo.country.nameEn : homeAddressInfo.country.nameFr}
                   apartment={homeAddressInfo.apartment}
-<<<<<<< HEAD
-                  isCanadianAddress={homeAddressInfo.isCanadianAddress}
-=======
->>>>>>> 88b34069
                   altFormat={true}
                 />
                 <p className="mt-4">
