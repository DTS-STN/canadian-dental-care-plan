import { useEffect } from 'react';

import { ActionFunctionArgs, LoaderFunctionArgs, MetaFunction, json } from '@remix-run/node';
import { useFetcher, useLoaderData } from '@remix-run/react';

import { faChevronLeft, faChevronRight, faSpinner } from '@fortawesome/free-solid-svg-icons';
import { FontAwesomeIcon } from '@fortawesome/react-fontawesome';
import { useTranslation } from 'react-i18next';
import { z } from 'zod';

import pageIds from '../../../page-ids.json';
import { Button, ButtonLink } from '~/components/buttons';
import { DatePickerField } from '~/components/date-picker-field';
import { ErrorSummary, createErrorSummaryItems, scrollAndFocusToErrorSummary } from '~/components/error-summary';
import { getApplyFlow } from '~/routes-flow/apply-flow';
import { yearsBetween } from '~/utils/apply-utils';
import { parseDateString } from '~/utils/date-utils';
import { getTypedI18nNamespaces } from '~/utils/locale-utils';
import { getFixedT, redirectWithLocale } from '~/utils/locale-utils.server';
import { mergeMeta } from '~/utils/meta-utils';
import { RouteHandleData } from '~/utils/route-utils';
import { getTitleMetaTags } from '~/utils/seo-utils';
import { cn } from '~/utils/tw-utils';

export type DateOfBirthState = string;

export const handle = {
  i18nNamespaces: getTypedI18nNamespaces('apply', 'gcweb'),
  pageIdentifier: pageIds.public.apply.dateOfBirth,
  pageTitleI18nKey: 'apply:eligibility.date-of-birth.page-title',
} as const satisfies RouteHandleData;

export const meta: MetaFunction<typeof loader> = mergeMeta(({ data }) => {
  return data ? getTitleMetaTags(data.meta.title) : [];
});

export async function loader({ request, params }: LoaderFunctionArgs) {
  const applyFlow = getApplyFlow();
  const { id, state } = await applyFlow.loadState({ request, params });

  const t = await getFixedT(request, handle.i18nNamespaces);
  const meta = { title: t('gcweb:meta.title.template', { title: t('apply:eligibility.date-of-birth.page-title') }) };

  return json({ id, meta, state: state.dateOfBirth });
}

export async function action({ request, params }: ActionFunctionArgs) {
  const applyFlow = getApplyFlow();
  const { id } = await applyFlow.loadState({ request, params });
  const t = await getFixedT(request, handle.i18nNamespaces);

<<<<<<< HEAD
  const formSchema = z.object({
    month: z.coerce.number({ required_error: 'month' }).int().min(0, { message: 'month' }).max(11, { message: 'month' }),
    day: z.coerce.number({ required_error: 'day' }).int().min(1, { message: 'day' }).max(31, { message: 'day' }),
    year: z.coerce.number({ required_error: 'year' }).int().min(1, { message: 'year' }).max(new Date().getFullYear(), { message: 'year' }),
  });

  const formData = Object.fromEntries(await request.formData());
  const parsedDataResult = formSchema.safeParse(formData);
=======
  const formData = await request.formData();
  const dateOfBirth = String(formData.get('dateOfBirth'));

  // state validation schema
  const dateOfBirthSchema: z.ZodType<DateOfBirthState> = z
    .string({
      invalid_type_error: t('apply:eligibility.date-of-birth.error-message.date-required'),
      required_error: t('apply:eligibility.date-of-birth.error-message.date-required'),
    })
    .min(1, { message: t('apply:eligibility.date-of-birth.error-message.date-required') })
    .refine(
      (val) => {
        const { year, month, day } = parseDateString(val);
        return year && month && day;
      },
      { message: t('apply:eligibility.date-of-birth.error-message.date-required') },
    );

  const parsedDataResult = dateOfBirthSchema.safeParse(dateOfBirth);
>>>>>>> 17154aee

  if (!parsedDataResult.success) {
    return json({
      errors: parsedDataResult.error.format(),
<<<<<<< HEAD
      formData: formData as Partial<z.infer<typeof formSchema>>,
=======
      formData: dateOfBirth,
>>>>>>> 17154aee
    });
  }

  const sessionResponseInit = await applyFlow.saveState({
    request,
    params,
    state: { dateOfBirth: parsedDataResult.data },
  });

  const parsedDateString = parseDateString(parsedDataResult.data);
  const applicantDob = new Date(Number.parseInt(parsedDateString.year ?? ''), Number.parseInt(parsedDateString.month ?? ''), Number.parseInt(parsedDateString.day ?? ''));
  const age = yearsBetween(new Date(), applicantDob);

  if (age < 65) {
    return redirectWithLocale(request, `/apply/${id}/dob-eligibility`, sessionResponseInit);
  }

  return redirectWithLocale(request, `/apply/${id}/applicant-information`, sessionResponseInit);
}

export default function ApplyFlowDateOfBirth() {
  const { t } = useTranslation(handle.i18nNamespaces);
  const { id, state } = useLoaderData<typeof loader>();
  const fetcher = useFetcher<typeof action>();
  const isSubmitting = fetcher.state !== 'idle';
  const errorSummaryId = 'error-summary';

  useEffect(() => {
    if (fetcher.data?.formData && fetcher.data.errors._errors.length > 0) {
      scrollAndFocusToErrorSummary(errorSummaryId);
    }
  }, [fetcher.data]);

  const errorMessages = {
    'date-picker-date-of-birth-month': fetcher.data?.errors._errors[0],
  };

  const errorSummaryItems = createErrorSummaryItems(errorMessages);

  return (
    <div className="max-w-prose">
      {errorSummaryItems.length > 0 && <ErrorSummary id={errorSummaryId} errors={errorSummaryItems} />}
      <p className="mb-6">{t('apply:eligibility.date-of-birth.description')}</p>
      <fetcher.Form method="post" aria-describedby="form-instructions" noValidate>
        <DatePickerField id="date-of-birth" name="dateOfBirth" defaultValue={state ?? ''} legend={t('apply:eligibility.date-of-birth.form-instructions')} required errorMessage={errorMessages['date-picker-date-of-birth-month']} />
        <div className="mt-8 flex flex-wrap items-center gap-3">
          <ButtonLink id="back-button" to={`/apply/${id}/tax-filing`} disabled={isSubmitting}>
            <FontAwesomeIcon icon={faChevronLeft} className="me-3 block size-4" />
            {t('apply:eligibility.date-of-birth.back-btn')}
          </ButtonLink>
          <Button variant="primary" id="continue-button" disabled={isSubmitting}>
            {t('apply:eligibility.date-of-birth.continue-btn')}
            <FontAwesomeIcon icon={isSubmitting ? faSpinner : faChevronRight} className={cn('ms-3 block size-4', isSubmitting && 'animate-spin')} />
          </Button>
        </div>
      </fetcher.Form>
    </div>
  );
}<|MERGE_RESOLUTION|>--- conflicted
+++ resolved
@@ -49,16 +49,6 @@
   const { id } = await applyFlow.loadState({ request, params });
   const t = await getFixedT(request, handle.i18nNamespaces);
 
-<<<<<<< HEAD
-  const formSchema = z.object({
-    month: z.coerce.number({ required_error: 'month' }).int().min(0, { message: 'month' }).max(11, { message: 'month' }),
-    day: z.coerce.number({ required_error: 'day' }).int().min(1, { message: 'day' }).max(31, { message: 'day' }),
-    year: z.coerce.number({ required_error: 'year' }).int().min(1, { message: 'year' }).max(new Date().getFullYear(), { message: 'year' }),
-  });
-
-  const formData = Object.fromEntries(await request.formData());
-  const parsedDataResult = formSchema.safeParse(formData);
-=======
   const formData = await request.formData();
   const dateOfBirth = String(formData.get('dateOfBirth'));
 
@@ -78,16 +68,11 @@
     );
 
   const parsedDataResult = dateOfBirthSchema.safeParse(dateOfBirth);
->>>>>>> 17154aee
 
   if (!parsedDataResult.success) {
     return json({
       errors: parsedDataResult.error.format(),
-<<<<<<< HEAD
-      formData: formData as Partial<z.infer<typeof formSchema>>,
-=======
       formData: dateOfBirth,
->>>>>>> 17154aee
     });
   }
 
