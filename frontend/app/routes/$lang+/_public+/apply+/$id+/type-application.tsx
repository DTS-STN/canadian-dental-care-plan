--- conflicted
+++ resolved
@@ -151,7 +151,6 @@
       <div className="max-w-prose">
         <p className="mb-6 italic">{t('apply:required-label')}</p>
         {errorSummaryItems.length > 0 && <ErrorSummary id={errorSummaryId} errors={errorSummaryItems} />}
-<<<<<<< HEAD
         <p className="mb-6">{t('apply:type-of-application.page-description')}</p>
         <div className="mb-6 space-y-4">
           <h2 className="font-bold">{t('apply:type-of-application.apply-self')}</h2>
@@ -172,13 +171,8 @@
         <Collapsible summary={t('apply:type-of-application.split-custody-summary')}>
           <p>{t('apply:type-of-application.split-custody-detail')}</p>
         </Collapsible>
-        <p className="mb-4 mt-8 italic" id="form-instructions">
-          {t('apply:required-label')}
-        </p>
-        <fetcher.Form method="post" aria-describedby="form-instructions" noValidate>
-=======
+        <p className="mb-4 mt-8 italic">{t('apply:required-label')}</p>
         <fetcher.Form method="post" noValidate>
->>>>>>> f8557a54
           <input type="hidden" name="_csrf" value={csrfToken} />
           <InputRadios
             id="type-of-application"
