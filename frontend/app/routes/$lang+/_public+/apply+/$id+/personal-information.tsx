import { useEffect, useMemo, useState } from 'react';

import { ActionFunctionArgs, LoaderFunctionArgs, MetaFunction, json, redirect } from '@remix-run/node';
import { useFetcher, useLoaderData, useParams } from '@remix-run/react';

import { faChevronLeft, faChevronRight, faSpinner } from '@fortawesome/free-solid-svg-icons';
import { FontAwesomeIcon } from '@fortawesome/react-fontawesome';
import { isValidPhoneNumber, parsePhoneNumber } from 'libphonenumber-js';
import { useTranslation } from 'react-i18next';
import validator from 'validator';
import { z } from 'zod';

import pageIds from '../../../page-ids.json';
import { Button, ButtonLink } from '~/components/buttons';
import { ErrorSummary, createErrorSummaryItems, hasErrors, scrollAndFocusToErrorSummary } from '~/components/error-summary';
import { InputCheckbox } from '~/components/input-checkbox';
import { InputField } from '~/components/input-field';
import { InputOptionProps } from '~/components/input-option';
import { InputSelect } from '~/components/input-select';
import { Progress } from '~/components/progress';
import { getApplyRouteHelpers } from '~/route-helpers/apply-route-helpers.server';
import { getLookupService } from '~/services/lookup-service.server';
import { getEnv } from '~/utils/env.server';
import { getTypedI18nNamespaces } from '~/utils/locale-utils';
import { getFixedT } from '~/utils/locale-utils.server';
import { getLogger } from '~/utils/logging.server';
import { mergeMeta } from '~/utils/meta-utils';
import { formatPostalCode, isValidPostalCode } from '~/utils/postal-zip-code-utils.server';
import { RouteHandleData, getPathById } from '~/utils/route-utils';
import { getTitleMetaTags } from '~/utils/seo-utils';
import { cn } from '~/utils/tw-utils';

export type PersonalInformationState = {
  copyMailingAddress: boolean;
  homeAddress?: string;
  homeApartment?: string;
  homeCity?: string;
  homeCountry?: string;
  homePostalCode?: string;
  homeProvince?: string;
  mailingAddress: string;
  mailingApartment?: string;
  mailingCity: string;
  mailingCountry: string;
  mailingPostalCode?: string;
  mailingProvince?: string;
  phoneNumber?: string;
  phoneNumberAlt?: string;
};

export const handle = {
  i18nNamespaces: getTypedI18nNamespaces('apply', 'gcweb'),
  pageIdentifier: pageIds.public.apply.personalInformation,
  pageTitleI18nKey: 'apply:personal-information.page-title',
} as const satisfies RouteHandleData;

export const meta: MetaFunction<typeof loader> = mergeMeta(({ data }) => {
  return data ? getTitleMetaTags(data.meta.title) : [];
});

export async function loader({ context: { session }, params, request }: LoaderFunctionArgs) {
  const applyRouteHelpers = getApplyRouteHelpers();
  const lookupService = getLookupService();
  const state = await applyRouteHelpers.loadState({ params, request, session });
  const t = await getFixedT(request, handle.i18nNamespaces);
  const { CANADA_COUNTRY_ID, USA_COUNTRY_ID, MARITAL_STATUS_CODE_COMMONLAW, MARITAL_STATUS_CODE_MARRIED } = getEnv();

  const countryList = await lookupService.getAllCountries();
  const regionList = await lookupService.getAllRegions();

  const csrfToken = String(session.get('csrfToken'));
  const meta = { title: t('gcweb:meta.title.template', { title: t('apply:personal-information.page-title') }) };

  return json({
    id: state.id,
    csrfToken,
    meta,
    defaultState: state.personalInformation,
    maritalStatus: state.applicantInformation?.maritalStatus,
    countryList,
    regionList,
    CANADA_COUNTRY_ID,
    USA_COUNTRY_ID,
    MARITAL_STATUS_CODE_COMMONLAW,
    MARITAL_STATUS_CODE_MARRIED,
    editMode: state.editMode,
  });
}

export async function action({ context: { session }, params, request }: ActionFunctionArgs) {
  const log = getLogger('apply/personal-information');

  const applyRouteHelpers = getApplyRouteHelpers();
  const state = await applyRouteHelpers.loadState({ params, request, session });
  const t = await getFixedT(request, handle.i18nNamespaces);
  const { CANADA_COUNTRY_ID, USA_COUNTRY_ID } = getEnv();

  const personalInformationSchema: z.ZodType<PersonalInformationState> = z
    .object({
      phoneNumber: z
        .string()
        .trim()
        .max(100)
        .refine((val) => !val || isValidPhoneNumber(val, 'CA'), t('apply:personal-information.error-message.phone-number-valid'))
        .transform((val) => parsePhoneNumber(val, 'CA').formatInternational())
        .optional(),
      phoneNumberAlt: z
        .string()
        .trim()
        .max(100)
        .refine((val) => !val || isValidPhoneNumber(val, 'CA'), t('apply:personal-information.error-message.phone-number-alt-valid'))
        .transform((val) => parsePhoneNumber(val, 'CA').formatInternational())
        .optional(),
      mailingAddress: z.string().trim().min(1, t('apply:personal-information.error-message.address-required')).max(30),
      mailingApartment: z.string().trim().max(30).optional(),
      mailingCountry: z.string().trim().min(1, t('apply:personal-information.error-message.country-required')),
      mailingProvince: z.string().trim().min(1, t('apply:personal-information.error-message.province-required')).optional(),
      mailingCity: z.string().trim().min(1, t('apply:personal-information.error-message.city-required')).max(100),
      mailingPostalCode: z.string().trim().max(100).optional(),
      copyMailingAddress: z.boolean(),
      homeAddress: z.string().trim().max(30).optional(),
      homeApartment: z.string().trim().max(30).optional(),
      homeCountry: z.string().trim().optional(),
      homeProvince: z.string().trim().optional(),
      homeCity: z.string().trim().max(100).optional(),
      homePostalCode: z.string().trim().max(100).optional(),
    })
    .superRefine((val, ctx) => {
      if (val.mailingCountry === CANADA_COUNTRY_ID || val.mailingCountry === USA_COUNTRY_ID) {
        if (!val.mailingProvince || validator.isEmpty(val.mailingProvince)) {
          ctx.addIssue({ code: z.ZodIssueCode.custom, message: t('apply:personal-information.error-message.province-required'), path: ['mailingProvince'] });
        }

        if (!val.mailingPostalCode || validator.isEmpty(val.mailingPostalCode)) {
          ctx.addIssue({ code: z.ZodIssueCode.custom, message: t('apply:personal-information.error-message.postal-code-required'), path: ['mailingPostalCode'] });
        } else if (!isValidPostalCode(val.mailingCountry, val.mailingPostalCode)) {
          const message = val.mailingCountry === CANADA_COUNTRY_ID ? t('apply:personal-information.error-message.postal-code-valid') : t('apply:personal-information.error-message.zip-code-valid');
          ctx.addIssue({ code: z.ZodIssueCode.custom, message, path: ['mailingPostalCode'] });
        }
      }

      if (val.copyMailingAddress === false) {
        if (!val.homeAddress || validator.isEmpty(val.homeAddress)) {
          ctx.addIssue({ code: z.ZodIssueCode.custom, message: t('apply:personal-information.error-message.address-required'), path: ['homeAddress'] });
        }

        if (!val.homeCountry || validator.isEmpty(val.homeCountry)) {
          ctx.addIssue({ code: z.ZodIssueCode.custom, message: t('apply:personal-information.error-message.country-required'), path: ['homeCountry'] });
        }

        if (!val.homeCity || validator.isEmpty(val.homeCity)) {
          ctx.addIssue({ code: z.ZodIssueCode.custom, message: t('apply:personal-information.error-message.city-required'), path: ['homeCity'] });
        }

        if (val.homeCountry === CANADA_COUNTRY_ID || val.homeCountry === USA_COUNTRY_ID) {
          if (!val.homeProvince || validator.isEmpty(val.homeProvince)) {
            ctx.addIssue({ code: z.ZodIssueCode.custom, message: t('apply:personal-information.error-message.province-required'), path: ['homeProvince'] });
          }

          if (!val.homePostalCode || validator.isEmpty(val.homePostalCode)) {
            ctx.addIssue({ code: z.ZodIssueCode.custom, message: t('apply:personal-information.error-message.postal-code-required'), path: ['homePostalCode'] });
          } else if (!isValidPostalCode(val.homeCountry, val.homePostalCode)) {
            const message = val.mailingCountry === CANADA_COUNTRY_ID ? t('apply:personal-information.error-message.postal-code-valid') : t('apply:personal-information.error-message.zip-code-valid');
            ctx.addIssue({ code: z.ZodIssueCode.custom, message, path: ['homePostalCode'] });
          }
        }
      }
    })
    .transform((val) => {
      return {
        ...val,
        mailingPostalCode: val.mailingCountry && val.mailingPostalCode ? formatPostalCode(val.mailingCountry, val.mailingPostalCode) : val.mailingPostalCode,
        homePostalCode: val.homeCountry && val.homePostalCode ? formatPostalCode(val.homeCountry, val.homePostalCode) : val.homePostalCode,
      };
    });

  const formData = await request.formData();

  const expectedCsrfToken = String(session.get('csrfToken'));
  const submittedCsrfToken = String(formData.get('_csrf'));

  if (expectedCsrfToken !== submittedCsrfToken) {
    log.warn('Invalid CSRF token detected; expected: [%s], submitted: [%s]', expectedCsrfToken, submittedCsrfToken);
    throw new Response('Invalid CSRF token', { status: 400 });
  }

  const data = {
    phoneNumber: formData.get('phoneNumber') ? String(formData.get('phoneNumber')) : undefined,
    phoneNumberAlt: formData.get('phoneNumberAlt') ? String(formData.get('phoneNumberAlt')) : undefined,
    mailingAddress: String(formData.get('mailingAddress') ?? ''),
    mailingApartment: formData.get('mailingApartment') ? String(formData.get('mailingApartment')) : undefined,
    mailingCountry: String(formData.get('mailingCountry') ?? ''),
    mailingProvince: formData.get('mailingProvince') ? String(formData.get('mailingProvince')) : undefined,
    mailingCity: String(formData.get('mailingCity') ?? ''),
    mailingPostalCode: formData.get('mailingPostalCode') ? String(formData.get('mailingPostalCode')) : undefined,
    copyMailingAddress: formData.get('copyMailingAddress') === 'copy',
    homeAddress: formData.get('homeAddress') ? String(formData.get('homeAddress')) : undefined,
    homeApartment: formData.get('homeApartment') ? String(formData.get('homeApartment')) : undefined,
    homeCountry: formData.get('homeCountry') ? String(formData.get('homeCountry')) : undefined,
    homeProvince: formData.get('homeProvince') ? String(formData.get('homeProvince')) : undefined,
    homeCity: formData.get('homeCity') ? String(formData.get('homeCity')) : undefined,
    homePostalCode: formData.get('homePostalCode') ? String(formData.get('homePostalCode')) : undefined,
  };
  const parsedDataResult = personalInformationSchema.safeParse(data);

  if (!parsedDataResult.success) {
    return json({ errors: parsedDataResult.error.format() });
  }

  const updatedData = parsedDataResult.data.copyMailingAddress
    ? {
        ...parsedDataResult.data,
        homeAddress: parsedDataResult.data.mailingAddress,
        homeApartment: parsedDataResult.data.mailingApartment,
        homeCountry: parsedDataResult.data.mailingCountry,
        homeProvince: parsedDataResult.data.mailingProvince,
        homeCity: parsedDataResult.data.mailingCity,
        homePostalCode: parsedDataResult.data.mailingPostalCode,
      }
    : parsedDataResult.data;

  await applyRouteHelpers.saveState({ params, request, session, state: { personalInformation: updatedData } });

  if (state.editMode) {
    return redirect(getPathById('$lang+/_public+/apply+/$id+/review-information', params));
  }

  return redirect(getPathById('$lang+/_public+/apply+/$id+/communication-preference', params));
}

export default function ApplyFlowPersonalInformation() {
  const { i18n, t } = useTranslation(handle.i18nNamespaces);
  const { csrfToken, defaultState, countryList, maritalStatus, regionList, CANADA_COUNTRY_ID, USA_COUNTRY_ID, MARITAL_STATUS_CODE_COMMONLAW, MARITAL_STATUS_CODE_MARRIED, editMode } = useLoaderData<typeof loader>();
  const params = useParams();
  const fetcher = useFetcher<typeof action>();
  const isSubmitting = fetcher.state !== 'idle';
  const [selectedMailingCountry, setSelectedMailingCountry] = useState(defaultState?.mailingCountry);
  const [mailingCountryRegions, setMailingCountryRegions] = useState<typeof regionList>([]);
  const [copyAddressChecked, setCopyAddressChecked] = useState(defaultState?.copyMailingAddress === true);
  const [selectedHomeCountry, setSelectedHomeCountry] = useState(defaultState?.homeCountry);
  const [homeCountryRegions, setHomeCountryRegions] = useState<typeof regionList>([]);
  const errorSummaryId = 'error-summary';

  // Keys order should match the input IDs order.
  const errorMessages = useMemo(
    () => ({
      'phone-number': fetcher.data?.errors.phoneNumber?._errors[0],
      'phone-number-alt': fetcher.data?.errors.phoneNumberAlt?._errors[0],
      'mailing-address': fetcher.data?.errors.mailingAddress?._errors[0],
      'mailing-apartment': fetcher.data?.errors.mailingApartment?._errors[0],
      'mailing-province': fetcher.data?.errors.mailingProvince?._errors[0],
      'mailing-country': fetcher.data?.errors.mailingCountry?._errors[0],
      'mailing-city': fetcher.data?.errors.mailingCity?._errors[0],
      'mailing-postal-code': fetcher.data?.errors.mailingPostalCode?._errors[0],
      'copy-mailing-address': fetcher.data?.errors.copyMailingAddress?._errors[0],
      'home-address': fetcher.data?.errors.homeAddress?._errors[0],
      'home-apartment': fetcher.data?.errors.homeApartment?._errors[0],
      'home-province': fetcher.data?.errors.homeProvince?._errors[0],
      'home-country': fetcher.data?.errors.homeCountry?._errors[0],
      'home-city': fetcher.data?.errors.homeCity?._errors[0],
      'home-postal-code': fetcher.data?.errors.homePostalCode?._errors[0],
    }),
    [
      fetcher.data?.errors.copyMailingAddress?._errors,
      fetcher.data?.errors.homeAddress?._errors,
      fetcher.data?.errors.homeApartment?._errors,
      fetcher.data?.errors.homeCity?._errors,
      fetcher.data?.errors.homeCountry?._errors,
      fetcher.data?.errors.homePostalCode?._errors,
      fetcher.data?.errors.homeProvince?._errors,
      fetcher.data?.errors.mailingAddress?._errors,
      fetcher.data?.errors.mailingApartment?._errors,
      fetcher.data?.errors.mailingCity?._errors,
      fetcher.data?.errors.mailingCountry?._errors,
      fetcher.data?.errors.mailingPostalCode?._errors,
      fetcher.data?.errors.mailingProvince?._errors,
      fetcher.data?.errors.phoneNumber?._errors,
      fetcher.data?.errors.phoneNumberAlt?._errors,
    ],
  );

  const errorSummaryItems = createErrorSummaryItems(errorMessages);

  useEffect(() => {
    if (hasErrors(errorMessages)) {
      scrollAndFocusToErrorSummary(errorSummaryId);
    }
  }, [errorMessages]);

  const checkHandler = () => {
    setCopyAddressChecked((curState) => !curState);
  };

  useEffect(() => {
    const filteredRegions = regionList.filter((region) => region.countryId === selectedMailingCountry);
    setMailingCountryRegions(filteredRegions);
  }, [selectedMailingCountry, regionList]);

  const mailingCountryChangeHandler = (event: React.SyntheticEvent<HTMLSelectElement>) => {
    setSelectedMailingCountry(event.currentTarget.value);
  };

  const countries: InputOptionProps[] = countryList
    .map(({ countryId, nameEn, nameFr }) => {
      return {
        children: i18n.language === 'fr' ? nameFr : nameEn,
        value: countryId,
      };
    })
    .sort((country1, country2) => country1.children.localeCompare(country2.children)) //Sort alphabetically
    .sort((country1, country2) => (country1.value === CANADA_COUNTRY_ID ? -1 : country2.value === CANADA_COUNTRY_ID ? 1 : 0)); //Sort by Canada first

  // populate mailing region/province/state list with selected country or current address country
  const mailingRegions: InputOptionProps[] = mailingCountryRegions
    .map(({ provinceTerritoryStateId, nameEn, nameFr }) => {
      return {
        children: i18n.language === 'fr' ? nameFr : nameEn,
        value: provinceTerritoryStateId,
      };
    })
    .sort((region1, region2) => region1.children.localeCompare(region2.children));

  useEffect(() => {
    const filteredRegions = regionList.filter((region) => region.countryId === selectedHomeCountry);
    setHomeCountryRegions(filteredRegions);
  }, [selectedHomeCountry, regionList]);

  const homeCountryChangeHandler = (event: React.SyntheticEvent<HTMLSelectElement>) => {
    setSelectedHomeCountry(event.currentTarget.value);
  };

  // populate home region/province/state list with selected country or current address country
  const homeRegions: InputOptionProps[] = homeCountryRegions
    .map(({ provinceTerritoryStateId, nameEn, nameFr }) => {
      return {
        children: i18n.language === 'fr' ? nameFr : nameEn,
        value: provinceTerritoryStateId,
      };
    })
    .sort((region1, region2) => region1.children.localeCompare(region2.children));

  const dummyOption: InputOptionProps = { children: t('apply:personal-information.address-field.select-one'), value: '' };

  return (
    <>
      <div className="my-6 sm:my-8">
        <p id="progress-label" className="sr-only mb-2">
          {t('apply:progress.label')}
        </p>
        <Progress aria-labelledby="progress-label" value={60} size="lg" />
      </div>
      <div className="max-w-prose">
        {errorSummaryItems.length > 0 && <ErrorSummary id={errorSummaryId} errors={errorSummaryItems} />}
        <p id="form-instructions-info" className="mb-6">
          {t('apply:personal-information.form-instructions')}
        </p>
        <p className="mb-6 italic" id="form-instructions">
          {t('apply:required-label')}
        </p>
        <fetcher.Form method="post" noValidate aria-describedby="form-instructions-info form-instructions">
          <input type="hidden" name="_csrf" value={csrfToken} />
          <div className="mb-6 grid gap-6 md:grid-cols-2">
            <InputField
              id="phone-number"
              name="phoneNumber"
              className="w-full"
              autoComplete="tel"
              defaultValue={defaultState?.phoneNumber ?? ''}
              errorMessage={errorMessages['phone-number']}
              label={t('apply:personal-information.phone-number')}
              maxLength={100}
            />
            <InputField
              id="phone-number-alt"
              name="phoneNumberAlt"
              className="w-full"
              autoComplete="tel"
              defaultValue={defaultState?.phoneNumberAlt ?? ''}
              errorMessage={errorMessages['phone-number-alt']}
              label={t('apply:personal-information.phone-number-alt')}
              maxLength={100}
            />
          </div>
          <h2 className="mb-4 font-lato text-2xl font-bold">{t('apply:personal-information.mailing-address.header')}</h2>
          <div className="my-6 space-y-6">
            <InputField
              id="mailing-address"
              name="mailingAddress"
              className="w-full"
              label={t('apply:personal-information.address-field.address')}
              maxLength={30}
              helpMessagePrimary={t('apply:personal-information.address-field.address-note')}
              helpMessagePrimaryClassName="text-black"
              autoComplete="address-line1"
              defaultValue={defaultState?.mailingAddress ?? ''}
              errorMessage={errorMessages['mailing-address']}
              required
            />
            <InputField
              id="mailing-apartment"
              name="mailingApartment"
              className="w-full"
              label={t('apply:personal-information.address-field.apartment')}
              maxLength={30}
              autoComplete="address-line2"
              defaultValue={defaultState?.mailingApartment ?? ''}
              errorMessage={errorMessages['mailing-apartment']}
              required
            />
            <InputSelect
              id="mailing-country"
              name="mailingCountry"
              className="w-full sm:w-1/2"
              label={t('apply:personal-information.address-field.country')}
              autoComplete="country"
              defaultValue={defaultState?.mailingCountry ?? ''}
              errorMessage={errorMessages['mailing-country']}
              options={[dummyOption, ...countries]}
              onChange={mailingCountryChangeHandler}
              required
            />
            {mailingRegions.length > 0 && (
              <InputSelect
                id="mailing-province"
                name="mailingProvince"
                className="w-full sm:w-1/2"
                label={t('apply:personal-information.address-field.province')}
                defaultValue={defaultState?.mailingProvince ?? ''}
                errorMessage={errorMessages['mailing-province']}
                options={[dummyOption, ...mailingRegions]}
                required
              />
            )}
            <div className="grid gap-6 md:grid-cols-2">
              <InputField
                id="mailing-city"
                name="mailingCity"
                className="w-full"
                label={t('apply:personal-information.address-field.city')}
                maxLength={100}
<<<<<<< HEAD
                autoComplete="address-level2"
                defaultValue={defaultState?.mailingCity ?? ''}
                errorMessage={errorMessages['mailing-city']}
=======
                defaultValue={defaultState?.mailingCity ?? ''}
                errorMessage={errorMessages['mailing-city']}
                required
>>>>>>> 8059d988
              />
              <InputField
                id="mailing-postal-code"
                name="mailingPostalCode"
                className="w-full"
                label={selectedMailingCountry === CANADA_COUNTRY_ID || selectedMailingCountry === USA_COUNTRY_ID ? t('apply:personal-information.address-field.postal-code') : t('apply:personal-information.address-field.postal-code-optional')}
                maxLength={100}
                autoComplete="postal-code"
                defaultValue={defaultState?.mailingPostalCode}
                errorMessage={errorMessages['mailing-postal-code']}
                required={selectedMailingCountry === CANADA_COUNTRY_ID || selectedMailingCountry === USA_COUNTRY_ID}
              />
            </div>
          </div>

          <h2 className="mb-6 font-lato text-2xl font-bold">{t('apply:personal-information.home-address.header')}</h2>
          <div className="mb-8 space-y-6">
            <InputCheckbox id="copyMailingAddress" name="copyMailingAddress" value="copy" checked={copyAddressChecked} onChange={checkHandler}>
              {t('apply:personal-information.home-address.use-mailing-address')}
            </InputCheckbox>
            {!copyAddressChecked && (
              <>
                <InputField
                  id="home-address"
                  name="homeAddress"
                  className="w-full"
                  label={t('apply:personal-information.address-field.address')}
                  helpMessagePrimary={t('apply:personal-information.address-field.address-note')}
                  helpMessagePrimaryClassName="text-black"
                  maxLength={30}
                  autoComplete="address-line1"
                  defaultValue={defaultState?.homeAddress ?? ''}
                  errorMessage={errorMessages['home-address']}
                  required
                />
                <InputField
                  id="home-apartment"
                  name="homeApartment"
                  className="w-full"
                  label={t('apply:personal-information.address-field.apartment')}
                  maxLength={30}
                  autoComplete="address-line2"
                  defaultValue={defaultState?.homeApartment ?? ''}
                  errorMessage={errorMessages['home-apartment']}
                  required
                />
                <InputSelect
                  id="home-country"
                  name="homeCountry"
                  className="w-full sm:w-1/2"
                  label={t('apply:personal-information.address-field.country')}
                  autoComplete="country"
                  defaultValue={defaultState?.homeCountry ?? ''}
                  errorMessage={errorMessages['home-country']}
                  options={[dummyOption, ...countries]}
                  onChange={homeCountryChangeHandler}
                  required
                />
                {homeRegions.length > 0 && (
                  <InputSelect
                    id="home-province"
                    name="homeProvince"
                    className="w-full sm:w-1/2"
                    label={t('apply:personal-information.address-field.province')}
                    defaultValue={defaultState?.homeProvince ?? ''}
                    errorMessage={errorMessages['home-province']}
                    options={[dummyOption, ...homeRegions]}
                    required
                  />
                )}
                <div className="mb-6 grid gap-6 md:grid-cols-2">
<<<<<<< HEAD
                  <InputField
                    id="home-city"
                    name="homeCity"
                    className="w-full"
                    label={t('apply:personal-information.address-field.city')}
                    maxLength={100}
                    autoComplete="address-level2"
                    defaultValue={defaultState?.homeCity ?? ''}
                    errorMessage={errorMessages['home-city']}
                  />
=======
                  <InputField id="home-city" name="homeCity" className="w-full" label={t('apply:personal-information.address-field.city')} maxLength={100} defaultValue={defaultState?.homeCity ?? ''} errorMessage={errorMessages['home-city']} required />
>>>>>>> 8059d988
                  <InputField
                    id="home-postal-code"
                    name="homePostalCode"
                    className="w-full"
                    label={selectedHomeCountry === CANADA_COUNTRY_ID || selectedHomeCountry === USA_COUNTRY_ID ? t('apply:personal-information.address-field.postal-code') : t('apply:personal-information.address-field.postal-code-optional')}
                    maxLength={100}
                    autoComplete="postal-code"
                    defaultValue={defaultState?.homePostalCode ?? ''}
                    errorMessage={errorMessages['home-postal-code']}
                    required={selectedMailingCountry === CANADA_COUNTRY_ID || selectedMailingCountry === USA_COUNTRY_ID}
                  />
                </div>
              </>
            )}
          </div>
          {editMode ? (
            <div className="flex flex-wrap items-center gap-3">
              <Button variant="primary" id="continue-button" disabled={isSubmitting}>
                {t('apply:personal-information.save-btn')}
              </Button>
              <ButtonLink id="back-button" routeId="$lang+/_public+/apply+/$id+/review-information" params={params} disabled={isSubmitting}>
                {t('apply:personal-information.cancel-btn')}
              </ButtonLink>
            </div>
          ) : (
            <div className="flex flex-row-reverse flex-wrap items-center justify-end gap-3">
              <Button variant="primary" id="continue-button" disabled={isSubmitting}>
                {t('apply:personal-information.continue')}
                <FontAwesomeIcon icon={isSubmitting ? faSpinner : faChevronRight} className={cn('ms-3 block size-4', isSubmitting && 'animate-spin')} />
              </Button>
              <ButtonLink
                id="back-button"
                routeId={[MARITAL_STATUS_CODE_COMMONLAW, MARITAL_STATUS_CODE_MARRIED].includes(Number(maritalStatus)) ? '$lang+/_public+/apply+/$id+/partner-information' : '$lang+/_public+/apply+/$id+/applicant-information'}
                params={params}
                disabled={isSubmitting}
              >
                <FontAwesomeIcon icon={faChevronLeft} className="me-3 block size-4" />
                {t('apply:personal-information.back')}
              </ButtonLink>
            </div>
          )}
        </fetcher.Form>
      </div>
    </>
  );
}<|MERGE_RESOLUTION|>--- conflicted
+++ resolved
@@ -438,15 +438,10 @@
                 className="w-full"
                 label={t('apply:personal-information.address-field.city')}
                 maxLength={100}
-<<<<<<< HEAD
                 autoComplete="address-level2"
                 defaultValue={defaultState?.mailingCity ?? ''}
                 errorMessage={errorMessages['mailing-city']}
-=======
-                defaultValue={defaultState?.mailingCity ?? ''}
-                errorMessage={errorMessages['mailing-city']}
                 required
->>>>>>> 8059d988
               />
               <InputField
                 id="mailing-postal-code"
@@ -518,7 +513,6 @@
                   />
                 )}
                 <div className="mb-6 grid gap-6 md:grid-cols-2">
-<<<<<<< HEAD
                   <InputField
                     id="home-city"
                     name="homeCity"
@@ -528,10 +522,8 @@
                     autoComplete="address-level2"
                     defaultValue={defaultState?.homeCity ?? ''}
                     errorMessage={errorMessages['home-city']}
+                    required
                   />
-=======
-                  <InputField id="home-city" name="homeCity" className="w-full" label={t('apply:personal-information.address-field.city')} maxLength={100} defaultValue={defaultState?.homeCity ?? ''} errorMessage={errorMessages['home-city']} required />
->>>>>>> 8059d988
                   <InputField
                     id="home-postal-code"
                     name="homePostalCode"
