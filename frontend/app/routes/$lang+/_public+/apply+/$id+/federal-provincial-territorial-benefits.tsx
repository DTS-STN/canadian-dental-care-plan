import { useEffect, useMemo, useState } from 'react';

import type { ActionFunctionArgs, LoaderFunctionArgs, MetaFunction } from '@remix-run/node';
import { json } from '@remix-run/node';
import { useFetcher, useLoaderData } from '@remix-run/react';

import { faChevronLeft, faChevronRight, faSpinner } from '@fortawesome/free-solid-svg-icons';
import { FontAwesomeIcon } from '@fortawesome/react-fontawesome';
import { Trans, useTranslation } from 'react-i18next';
import validator from 'validator';
import { z } from 'zod';

import pageIds from '../../../page-ids.json';
import { Button, ButtonLink } from '~/components/buttons';
import { ErrorSummary, createErrorSummaryItems, hasErrors, scrollAndFocusToErrorSummary } from '~/components/error-summary';
import { InputRadios } from '~/components/input-radios';
import { InputSelect } from '~/components/input-select';
import { Progress } from '~/components/progress';
import { getApplyRouteHelpers } from '~/route-helpers/apply-route-helpers.server';
import { getLookupService } from '~/services/lookup-service.server';
import { getEnv } from '~/utils/env.server';
import { getNameByLanguage, getTypedI18nNamespaces } from '~/utils/locale-utils';
import { getFixedT, redirectWithLocale } from '~/utils/locale-utils.server';
import { getLogger } from '~/utils/logging.server';
import { mergeMeta } from '~/utils/meta-utils';
import { getTitleMetaTags } from '~/utils/seo-utils';
import { cn } from '~/utils/tw-utils';

enum HasFederalBenefitsOption {
  No = 'no',
  Yes = 'yes',
}

enum HasProvincialTerritorialBenefitsOption {
  No = 'no',
  Yes = 'yes',
}

interface FederalBenefitsState {
  hasFederalBenefits: boolean;
  federalSocialProgram?: string;
}

interface ProvincialTerritorialBenefitsState {
  hasProvincialTerritorialBenefits: boolean;
  provincialTerritorialSocialProgram?: string;
  province?: string;
}

export type DentalBenefitsState = FederalBenefitsState & ProvincialTerritorialBenefitsState;

export const handle = {
  i18nNamespaces: getTypedI18nNamespaces('apply', 'gcweb'),
  pageIdentifier: pageIds.public.apply.federalProvincialTerritorialBenefits,
  pageTitleI18nKey: 'apply:dental-benefits.title',
};

export const meta: MetaFunction<typeof loader> = mergeMeta(({ data }) => {
  return data ? getTitleMetaTags(data.meta.title) : [];
});

export async function loader({ context: { session }, params, request }: LoaderFunctionArgs) {
  const { CANADA_COUNTRY_ID } = getEnv();
  const applyRouteHelpers = getApplyRouteHelpers();
  const lookupService = getLookupService();
  const { id, state } = await applyRouteHelpers.loadState({ params, request, session });
  const t = await getFixedT(request, handle.i18nNamespaces);

  const federalSocialPrograms = await lookupService.getAllFederalSocialPrograms();
  const provincialTerritorialSocialPrograms = await lookupService.getAllProvincialTerritorialSocialPrograms();
  const allRegions = await lookupService.getAllRegions();
  const regions = allRegions.filter((region) => region.countryId === CANADA_COUNTRY_ID);

  const csrfToken = String(session.get('csrfToken'));
  const meta = { title: t('gcweb:meta.title.template', { title: t('apply:dental-benefits.title') }) };

  return json({
    csrfToken,
    defaultState: state.dentalBenefits,
    editMode: state.editMode,
    federalSocialPrograms,
    id,
    meta,
    provincialTerritorialSocialPrograms,
    regions,
  });
}

export async function action({ context: { session }, params, request }: ActionFunctionArgs) {
  const log = getLogger('apply/federal-provincial-territorial');

  const applyRouteHelpers = getApplyRouteHelpers();
  const { id } = await applyRouteHelpers.loadState({ params, request, session });
  const t = await getFixedT(request, handle.i18nNamespaces);

  // NOTE: state validation schemas are independent otherwise user have to anwser
  // both question first before the superRefine can be executed
  const federalBenefitsSchema: z.ZodType<FederalBenefitsState> = z
    .object({
      hasFederalBenefits: z.boolean({ errorMap: () => ({ message: t('apply:dental-benefits.error-message.federal-benefit-required') }) }),
      federalSocialProgram: z.string().trim().optional(),
    })
    .superRefine((val, ctx) => {
      if (val.hasFederalBenefits) {
        if (!val.federalSocialProgram || validator.isEmpty(val.federalSocialProgram)) {
          ctx.addIssue({ code: z.ZodIssueCode.custom, message: t('apply:dental-benefits.error-message.program-required'), path: ['federalSocialProgram'] });
        }
      }
    })
    .transform((val) => {
      return {
        ...val,
        federalSocialProgram: val.hasFederalBenefits ? val.federalSocialProgram : undefined,
      };
    });

  const provincialTerritorialBenefitsSchema: z.ZodType<ProvincialTerritorialBenefitsState> = z
    .object({
      hasProvincialTerritorialBenefits: z.boolean({ errorMap: () => ({ message: t('apply:dental-benefits.error-message.provincial-benefit-required') }) }),
      provincialTerritorialSocialProgram: z.string().trim().optional(),
      province: z.string().trim().optional(),
    })
    .superRefine((val, ctx) => {
      if (val.hasProvincialTerritorialBenefits) {
        if (!val.province || validator.isEmpty(val.province)) {
          ctx.addIssue({ code: z.ZodIssueCode.custom, message: t('apply:dental-benefits.error-message.province-required'), path: ['province'] });
        } else if (!val.provincialTerritorialSocialProgram || validator.isEmpty(val.provincialTerritorialSocialProgram)) {
          ctx.addIssue({ code: z.ZodIssueCode.custom, message: t('apply:dental-benefits.error-message.program-required'), path: ['provincialTerritorialSocialProgram'] });
        }
      }
    })
    .transform((val) => {
      return {
        ...val,
        province: val.hasProvincialTerritorialBenefits ? val.province : undefined,
        provincialTerritorialSocialProgram: val.hasProvincialTerritorialBenefits ? val.provincialTerritorialSocialProgram : undefined,
      };
    });

  const formData = await request.formData();
  const expectedCsrfToken = String(session.get('csrfToken'));
  const submittedCsrfToken = String(formData.get('_csrf'));

  if (expectedCsrfToken !== submittedCsrfToken) {
    log.warn('Invalid CSRF token detected; expected: [%s], submitted: [%s]', expectedCsrfToken, submittedCsrfToken);
    throw new Response('Invalid CSRF token', { status: 400 });
  }

  const dentalBenefits = {
    hasFederalBenefits: formData.get('hasFederalBenefits') ? formData.get('hasFederalBenefits') === HasFederalBenefitsOption.Yes : undefined,
    federalSocialProgram: formData.get('federalSocialProgram') ? String(formData.get('federalSocialProgram')) : undefined,
    hasProvincialTerritorialBenefits: formData.get('hasProvincialTerritorialBenefits') ? formData.get('hasProvincialTerritorialBenefits') === HasProvincialTerritorialBenefitsOption.Yes : undefined,
    provincialTerritorialSocialProgram: formData.get('provincialTerritorialSocialProgram') ? String(formData.get('provincialTerritorialSocialProgram')) : undefined,
    province: formData.get('province') ? String(formData.get('province')) : undefined,
  };

  const parsedFederalBenefitsResult = federalBenefitsSchema.safeParse(dentalBenefits);
  const parsedProvincialTerritorialBenefitsResult = provincialTerritorialBenefitsSchema.safeParse(dentalBenefits);

  if (!parsedFederalBenefitsResult.success || !parsedProvincialTerritorialBenefitsResult.success) {
    return json({
      errors: {
        ...(!parsedFederalBenefitsResult.success ? parsedFederalBenefitsResult.error.format() : {}),
        ...(!parsedProvincialTerritorialBenefitsResult.success ? parsedProvincialTerritorialBenefitsResult.error.format() : {}),
      },
    });
  }

  await applyRouteHelpers.saveState({
    params,
    request,
    session,
    state: {
      dentalBenefits: {
        ...parsedFederalBenefitsResult.data,
        ...parsedProvincialTerritorialBenefitsResult.data,
      },
      editMode: true, // last step in the flow
    },
  });

  return redirectWithLocale(request, `/apply/${id}/review-information`);
}

export default function AccessToDentalInsuranceQuestion() {
  const { i18n, t } = useTranslation(handle.i18nNamespaces);
  const { csrfToken, federalSocialPrograms, provincialTerritorialSocialPrograms, regions, defaultState, id, editMode } = useLoaderData<typeof loader>();
  const fetcher = useFetcher<typeof action>();
  const isSubmitting = fetcher.state !== 'idle';
  const [hasFederalBenefitValue, setHasFederalBenefitValue] = useState(defaultState?.hasFederalBenefits);
  const [hasProvincialTerritorialBenefitValue, setHasProvincialTerritorialBenefitValue] = useState(defaultState?.hasProvincialTerritorialBenefits);
  const [provincialTerritorialSocialProgramValue, setProvincialTerritorialSocialProgramValue] = useState(defaultState?.provincialTerritorialSocialProgram);
  const [provinceValue, setProvinceValue] = useState(defaultState?.province);
  const errorSummaryId = 'error-summary';

  const sortedRegions = useMemo(
    () =>
      regions.sort((a, b) => {
        const nameA = i18n.language === 'en' ? a.nameEn : a.nameFr;
        const nameB = i18n.language === 'en' ? b.nameEn : b.nameFr;
        return nameA.localeCompare(nameB, undefined, { sensitivity: 'base' });
      }),
    [i18n.language, regions],
  );

  // Keys order should match the input IDs order.
  const errorMessages = useMemo(
    () => ({
      'input-radio-has-federal-benefits-option-0': fetcher.data?.errors.hasFederalBenefits?._errors[0],
      'input-radio-federal-social-programs-option-0': fetcher.data?.errors.federalSocialProgram?._errors[0],
      'input-radio-has-provincial-territorial-benefits-option-0': fetcher.data?.errors.hasProvincialTerritorialBenefits?._errors[0],
      province: fetcher.data?.errors.province?._errors[0],
      'input-radio-provincial-territorial-social-programs-option-0': fetcher.data?.errors.provincialTerritorialSocialProgram?._errors[0],
    }),
    [
      fetcher.data?.errors.hasFederalBenefits?._errors,
      fetcher.data?.errors.federalSocialProgram?._errors,
      fetcher.data?.errors.province?._errors,
      fetcher.data?.errors.hasProvincialTerritorialBenefits?._errors,
      fetcher.data?.errors.provincialTerritorialSocialProgram?._errors,
    ],
  );

  const errorSummaryItems = createErrorSummaryItems(errorMessages);

  useEffect(() => {
    if (hasErrors(errorMessages)) {
      scrollAndFocusToErrorSummary(errorSummaryId);
    }
  }, [errorMessages]);

  function handleOnHasFederalBenefitChanged(e: React.ChangeEvent<HTMLInputElement>) {
    setHasFederalBenefitValue(e.target.value === HasFederalBenefitsOption.Yes);
  }

  function handleOnHasProvincialTerritorialBenefitChanged(e: React.ChangeEvent<HTMLInputElement>) {
    setHasProvincialTerritorialBenefitValue(e.target.value === HasProvincialTerritorialBenefitsOption.Yes);
    if (e.target.value !== HasProvincialTerritorialBenefitsOption.Yes) {
      setProvinceValue(undefined);
      setProvincialTerritorialSocialProgramValue(undefined);
    }
  }

  function handleOnProvincialTerritorialSocialProgramChanged(e: React.ChangeEvent<HTMLInputElement>) {
    setProvincialTerritorialSocialProgramValue(e.target.value);
  }

  function handleOnRegionChanged(e: React.ChangeEvent<HTMLSelectElement>) {
    setProvinceValue(e.target.value);
    setProvincialTerritorialSocialProgramValue(undefined);
  }

  return (
    <>
      <div className="my-6 sm:my-8">
        <p id="progress-label" className="sr-only mb-2">
          {t('apply:progress.label')}
        </p>
        <Progress aria-labelledby="progress-label" value={90} size="lg" />
      </div>
      <div className="max-w-prose">
        {errorSummaryItems.length > 0 && <ErrorSummary id={errorSummaryId} errors={errorSummaryItems} />}
        <fetcher.Form method="post" noValidate>
          <input type="hidden" name="_csrf" value={csrfToken} />
          <section>
            <p className="mb-4">{t('apply:dental-benefits.access-to-dental')}</p>
            <p className="mb-4">{t('apply:dental-benefits.eligibility-criteria')}</p>
            <h2 className="my-6 font-lato text-2xl font-bold">{t('apply:dental-benefits.federal-benefits.title')}</h2>
            <InputRadios
              id="has-federal-benefits"
              name="hasFederalBenefits"
              legend={t('apply:dental-benefits.federal-benefits.legend')}
              options={[
                {
                  children: <Trans ns={handle.i18nNamespaces} i18nKey="apply:dental-benefits.federal-benefits.option-no" />,
                  value: HasFederalBenefitsOption.No,
                  defaultChecked: hasFederalBenefitValue === false,
                  onChange: handleOnHasFederalBenefitChanged,
                },
                {
                  children: <Trans ns={handle.i18nNamespaces} i18nKey="apply:dental-benefits.federal-benefits.option-yes" />,
                  value: HasFederalBenefitsOption.Yes,
                  defaultChecked: hasFederalBenefitValue === true,
                  onChange: handleOnHasFederalBenefitChanged,
                  append: hasFederalBenefitValue === true && (
                    <InputRadios
                      id="federal-social-programs"
                      name="federalSocialProgram"
                      legend={t('apply:dental-benefits.federal-benefits.social-programs.legend')}
                      options={federalSocialPrograms.map((option) => ({
                        children: getNameByLanguage(i18n.language, option),
                        defaultChecked: defaultState?.federalSocialProgram === option.id,
                        value: option.id,
                      }))}
                      errorMessage={errorMessages['input-radio-federal-social-programs-option-0']}
                      required
                    />
                  ),
                },
              ]}
              errorMessage={errorMessages['input-radio-has-federal-benefits-option-0']}
              required
            />
          </section>
          <section>
            <h2 className="my-6 font-lato text-2xl font-bold">{t('apply:dental-benefits.provincial-territorial-benefits.title')}</h2>

            <InputRadios
              id="has-provincial-territorial-benefits"
              name="hasProvincialTerritorialBenefits"
              legend={t('apply:dental-benefits.provincial-territorial-benefits.legend')}
              options={[
                {
                  children: <Trans ns={handle.i18nNamespaces} i18nKey="apply:dental-benefits.provincial-territorial-benefits.option-no" />,
                  value: HasProvincialTerritorialBenefitsOption.No,
                  defaultChecked: defaultState?.hasProvincialTerritorialBenefits === false,
                  onChange: handleOnHasProvincialTerritorialBenefitChanged,
                },
                {
                  children: <Trans ns={handle.i18nNamespaces} i18nKey="apply:dental-benefits.provincial-territorial-benefits.option-yes" />,
                  value: HasProvincialTerritorialBenefitsOption.Yes,
                  defaultChecked: defaultState?.hasProvincialTerritorialBenefits === true,
                  onChange: handleOnHasProvincialTerritorialBenefitChanged,
                  append: hasProvincialTerritorialBenefitValue === true && (
                    <div className="space-y-6">
                      <InputSelect
                        id="province"
                        name="province"
                        className="w-full sm:w-1/2"
                        label={t('apply:dental-benefits.provincial-territorial-benefits.social-programs.input-legend')}
                        onChange={handleOnRegionChanged}
                        options={[
                          { children: t('apply:dental-benefits.select-one'), value: '', hidden: true },
                          ...sortedRegions.map((region) => ({
                            key: region.provinceTerritoryStateId,
                            id: region.provinceTerritoryStateId,
                            value: region.provinceTerritoryStateId,
                            children: getNameByLanguage(i18n.language, region),
                          })),
                        ]}
                        defaultValue={provinceValue}
                        errorMessage={errorMessages['province']}
                        required
                      />
                      {provinceValue && (
                        <InputRadios
                          id="provincial-territorial-social-programs"
                          name="provincialTerritorialSocialProgram"
                          legend={t('apply:dental-benefits.provincial-territorial-benefits.social-programs.radio-legend')}
                          errorMessage={errorMessages['input-radio-provincial-territorial-social-programs-option-0']}
                          options={provincialTerritorialSocialPrograms
                            .filter((program) => program.provinceTerritoryStateId === provinceValue)
                            .map((option) => ({
                              children: getNameByLanguage(i18n.language, option),
                              value: option.id,
                              checked: provincialTerritorialSocialProgramValue === option.id,
                              onChange: handleOnProvincialTerritorialSocialProgramChanged,
                            }))}
                          required
                        />
                      )}
                    </div>
                  ),
                },
              ]}
              errorMessage={errorMessages['input-radio-has-provincial-territorial-benefits-option-0']}
              required
            />
          </section>
          {editMode ? (
            <div className="mt-8 flex flex-wrap items-center gap-3">
              <Button variant="primary" id="continue-button" disabled={isSubmitting}>
<<<<<<< HEAD
                {t('dental-benefits.button.save-btn')}
              </Button>
              <ButtonLink id="back-button" to={`/apply/${id}/review-information`} disabled={isSubmitting}>
                {t('dental-benefits.button.cancel-btn')}
=======
                {t('apply:dental-benefits.button.save-btn')}
              </Button>
              <ButtonLink id="back-button" to={`/apply/${id}/review-information`} disabled={isSubmitting}>
                {t('apply:dental-benefits.button.cancel-btn')}
>>>>>>> 5d075639
              </ButtonLink>
            </div>
          ) : (
            <div className="mt-8 flex flex-row-reverse flex-wrap items-center justify-end gap-3">
              <Button variant="primary" id="continue-button" disabled={isSubmitting}>
<<<<<<< HEAD
                {t('dental-benefits.button.continue')}
=======
                {t('apply:dental-benefits.button.continue')}
>>>>>>> 5d075639
                <FontAwesomeIcon icon={isSubmitting ? faSpinner : faChevronRight} className={cn('ms-3 block size-4', isSubmitting && 'animate-spin')} />
              </Button>
              <ButtonLink id="back-button" to={`/apply/${id}/dental-insurance`} disabled={isSubmitting}>
                <FontAwesomeIcon icon={faChevronLeft} className="me-3 block size-4" />
<<<<<<< HEAD
                {t('dental-benefits.button.back')}
=======
                {t('apply:dental-benefits.button.back')}
>>>>>>> 5d075639
              </ButtonLink>
            </div>
          )}
        </fetcher.Form>
      </div>
    </>
  );
}<|MERGE_RESOLUTION|>--- conflicted
+++ resolved
@@ -370,36 +370,21 @@
           {editMode ? (
             <div className="mt-8 flex flex-wrap items-center gap-3">
               <Button variant="primary" id="continue-button" disabled={isSubmitting}>
-<<<<<<< HEAD
-                {t('dental-benefits.button.save-btn')}
-              </Button>
-              <ButtonLink id="back-button" to={`/apply/${id}/review-information`} disabled={isSubmitting}>
-                {t('dental-benefits.button.cancel-btn')}
-=======
                 {t('apply:dental-benefits.button.save-btn')}
               </Button>
               <ButtonLink id="back-button" to={`/apply/${id}/review-information`} disabled={isSubmitting}>
                 {t('apply:dental-benefits.button.cancel-btn')}
->>>>>>> 5d075639
               </ButtonLink>
             </div>
           ) : (
             <div className="mt-8 flex flex-row-reverse flex-wrap items-center justify-end gap-3">
               <Button variant="primary" id="continue-button" disabled={isSubmitting}>
-<<<<<<< HEAD
-                {t('dental-benefits.button.continue')}
-=======
                 {t('apply:dental-benefits.button.continue')}
->>>>>>> 5d075639
                 <FontAwesomeIcon icon={isSubmitting ? faSpinner : faChevronRight} className={cn('ms-3 block size-4', isSubmitting && 'animate-spin')} />
               </Button>
               <ButtonLink id="back-button" to={`/apply/${id}/dental-insurance`} disabled={isSubmitting}>
                 <FontAwesomeIcon icon={faChevronLeft} className="me-3 block size-4" />
-<<<<<<< HEAD
-                {t('dental-benefits.button.back')}
-=======
                 {t('apply:dental-benefits.button.back')}
->>>>>>> 5d075639
               </ButtonLink>
             </div>
           )}
