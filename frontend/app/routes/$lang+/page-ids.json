--- conflicted
+++ resolved
@@ -42,26 +42,6 @@
       "index": "CDCP-APPL-0001",
       "termsAndConditions": "CDCP-APPL-0002",
       "typeOfApplication": "CDCP-APPL-0003",
-<<<<<<< HEAD
-      "applicationDelegate": "CDCP-APPL-0004",
-      "taxFiling": "CDCP-APPL-0005",
-      "fileYourTaxes": "CDCP-APPL-0006",
-      "dateOfBirth": "CDCP-APPL-0007",
-      "dateOfBirthEligibility": "CDCP-APPL-0008",
-      "applicantInformation": "CDCP-APPL-0009",
-      "partnerInformation": "CDCP-APPL-0010",
-      "personalInformation": "CDCP-APPL-0011",
-      "communicationPreference": "CDCP-APPL-0012",
-      "dentalInsurance": "CDCP-APPL-0013",
-      "federalProvincialTerritorialBenefits": "CDCP-APPL-0014",
-      "reviewInformation": "CDCP-APPL-0015",
-      "exitApplication": "CDCP-APPL-0016",
-      "confirmation": "CDCP-APPL-0017",
-      "disabilityTaxCredit": "CDCP-APPL-0018",
-      "parentOrGuardian": "CDCP-APPL-0019",
-      "livingIndependently": "CDCP-APPL-0020",
-      "contactapplychild": "CDCP-APPL-0021"
-=======
       "applicationDelegate": "CDCP-APPL-AD-0004",
       "adult": {
         "taxFiling": "CDCP-APPL-AD-0002",
@@ -101,7 +81,8 @@
         "disabilityTaxCredit": "CDCP-APPL-ADCH-0018",
         "parentOrGuardian": "CDCP-APPL-ADCH-0019",
         "livingIndependently": "CDCP-APPL-ADCH-0020",
-        "childSummary": "CDCP-APPL-ADCH-0021"
+        "childSummary": "CDCP-APPL-ADCH-0021",
+        "contactapplychild": "CDCP-APPL-0022"
       },
       "child": {
         "taxFiling": "CDCP-APPL-CH-0002",
@@ -118,7 +99,6 @@
         "exitApplication": "CDCP-APPL-CH-0013",
         "confirmation": "CDCP-APPL-CH-0014"
       }
->>>>>>> 77bc19bb
     },
     "status": "CDCP-STAT-0001",
     "unableToProcessRequest": "CDCP-UNAB-0001",
