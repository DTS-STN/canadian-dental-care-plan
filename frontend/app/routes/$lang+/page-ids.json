{
  "protected": {
    "accessToGovermentalBenefits": {
      "confirm": "To be determined",
      "edit": "To be determined",
      "index": "To be determined",
      "view": "To be determined"
    },
    "home": "CDCP-PROT-0001",
    "personalInformation": {
      "index": "CDCP-PROT-0002",
      "homeAddressEdit": "CDCP-PROT-0003",
      "homeAddressConfirm": "CDCP-PROT-0004",
      "mailingAddressEdit": "CDCP-PROT-0007",
      "preferredLanguageEdit": "CDCP-PROT-00011",
      "preferredLanguageConfirm": "CDCP-PROT-0012",
      "telephoneNumberEdit": "CDCP-PROT-0013",
      "telephoneNumberConfirm": "CDCP-PROT-0014",
      "emailAddressEdit": "CDCP-PROT-0015"
    },
    "letters": {
      "index": "CDCP-PROT-0015"
    },
    "alerts": {
      "subscribe": "CDCP-PROT-0016",
      "unsubscribe": "CDCP-PROT-0017",
      "manage": "CDCP-PROT-0018",
      "confirm": "CDCP-PROT-0019"
    },
    "status-check": {
      "index": "CDCP-PROT-0020"
    },
    "dataUnavailable": "CDCP-PROT-0099"
  },
  "public": {
    "apply": {
      "index": "CDCP-APPL-0001",
      "termsAndConditions": "CDCP-APPL-0002",
      "typeOfApplication": "CDCP-APPL-0003",
      "adult": {
        "applicationDelegate": "CDCP-APPL-AD-0001",
        "taxFiling": "CDCP-APPL-AD-0002",
        "fileYourTaxes": "CDCP-APPL-AD-0003",
        "dateOfBirth": "CDCP-APPL-AD-0004",
        "dateOfBirthEligibility": "CDCP-APPL-AD-0005",
        "applicantInformation": "CDCP-APPL-AD-0006",
        "partnerInformation": "CDCP-APPL-AD-0007",
        "personalInformation": "CDCP-APPL-AD-0008",
        "communicationPreference": "CDCP-APPL-AD-0009",
        "dentalInsurance": "CDCP-APPL-AD-0010",
        "federalProvincialTerritorialBenefits": "CDCP-APPL-AD-0011",
        "reviewInformation": "CDCP-APPL-AD-0012",
        "exitApplication": "CDCP-APPL-AD-0013",
        "confirmation": "CDCP-APPL-AD-0014"
      },
<<<<<<< HEAD
      "adultChild": {
        "federalProvincialTerritorialBenefits": "CDCP-APPL-ADCH-0011"
      },
=======
      "dateOfBirth": "CDCP-APPL-0004",
>>>>>>> d9c2340a
      "disabilityTaxCredit": "CDCP-APPL-0018",
      "parentOrGuardian": "CDCP-APPL-0019",
      "livingIndependently": "CDCP-APPL-0020",
      "applyChildren": "CDCP-APPL-0021",
      "childInformation": "CDCP-APPL-0021"
    },
    "status": "CDCP-STAT-0001",
    "unableToProcessRequest": "CDCP-UNAB-0001",
    "notFound": "CDCP-ERR-0404"
  }
}<|MERGE_RESOLUTION|>--- conflicted
+++ resolved
@@ -53,13 +53,10 @@
         "exitApplication": "CDCP-APPL-AD-0013",
         "confirmation": "CDCP-APPL-AD-0014"
       },
-<<<<<<< HEAD
       "adultChild": {
         "federalProvincialTerritorialBenefits": "CDCP-APPL-ADCH-0011"
       },
-=======
       "dateOfBirth": "CDCP-APPL-0004",
->>>>>>> d9c2340a
       "disabilityTaxCredit": "CDCP-APPL-0018",
       "parentOrGuardian": "CDCP-APPL-0019",
       "livingIndependently": "CDCP-APPL-0020",
