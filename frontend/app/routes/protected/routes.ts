import type { I18nRoute } from '~/routes/routes';

export const routes = [
  {
    file: 'routes/protected/layout.tsx',
    children: [
      {
        id: 'protected/data-unavailable',
        file: 'routes/protected/data-unavailable.tsx',
        paths: { en: '/:lang/data-unavailable', fr: '/:lang/donnees-indisponibles' },
      },
      {
        id: 'protected/home',
        file: 'routes/protected/home.tsx',
        paths: { en: '/:lang/home', fr: '/:lang/accueil' },
      },
      {
        id: 'protected/letters/index',
        file: 'routes/protected/letters/index.tsx',
        paths: { en: '/:lang/letters', fr: '/:lang/lettres' },
      },
      {
        id: 'protected/letters/$id.download',
        file: 'routes/protected/letters/$id.download.ts',
        paths: { en: '/:lang/letters/:id/download', fr: '/:lang/lettres/:id/telecharger' },
      },
      {
        id: 'protected/stub-login',
        file: 'routes/protected/stub-login.tsx',
        paths: { en: '/:lang/stub-login', fr: '/:lang/stub-login' },
      },
      {
        file: 'routes/protected/renew/layout.tsx',
        children: [
          {
            id: 'protected/renew/index',
            file: 'routes/protected/renew/index.tsx',
            paths: { en: '/:lang/protected/renew', fr: '/:lang/protected/renew' },
          },
          {
            id: 'protected/renew/$id/terms-and-conditions',
            file: 'routes/protected/renew/$id/terms-and-conditions.tsx',
            paths: { en: '/:lang/protected/renew/:id/terms-and-conditions', fr: '/:lang/protected/renew/:id/terms-and-conditions' },
          },
          {
            id: 'protected/renew/$id/tax-filing',
            file: 'routes/protected/renew/$id/tax-filing.tsx',
            paths: { en: '/:lang/protected/renew/:id/tax-filing', fr: '/:lang/protected/renew/:id/tax-filing' },
          },
          {
            id: 'protected/renew/$id/file-taxes',
            file: 'routes/protected/renew/$id/file-taxes.tsx',
            paths: { en: '/:lang/protected/renew/:id/file-taxes', fr: '/:lang/protected/renew/:id/file-taxes' },
          },
          {
            id: 'protected/renew/$id/member-selection',
            file: 'routes/protected/renew/$id/member-selection.tsx',
            paths: { en: '/:lang/protected/renew/:id/member-selection', fr: '/:lang/protected/renew/:id/member-selection' },
          },
          {
            id: 'protected/renew/$id/dental-insurance',
            file: 'routes/protected/renew/$id/dental-insurance.tsx',
            paths: { en: '/:lang/protected/renew/:id/dental-insurance', fr: '/:lang/protected/renew/:id/dental-insurance' },
          },
          {
            id: 'protected/renew/$id/demographic-survey',
            file: 'routes/protected/renew/$id/demographic-survey.tsx',
            paths: { en: '/:lang/protected/renew/:id/demographic-survey', fr: '/:lang/protected/renew/:id/demographic-survey' },
          },
          {
            id: 'protected/renew/$id/marital-status',
            file: 'routes/protected/renew/$id/marital-status.tsx',
            paths: { en: '/:lang/protected/renew/:id/marital-status', fr: '/:lang/protected/renew/:id/etat-civil' },
          },
          {
            file: 'routes/protected/renew/$id/$childId/layout.tsx',
            children: [
              {
                id: 'protected/renew/$id/$childId/parent-or-guardian',
                file: 'routes/protected/renew/$id/$childId/parent-or-guardian.tsx',
                paths: { en: '/:lang/protected/renew/:id/:childId/parent-or-guardian', fr: '/:lang/protected/renew/:id/:childId/parent-or-guardian' },
              },
              {
                id: 'protected/renew/$id/$childId/parent-or-guardian-required',
                file: 'routes/protected/renew/$id/$childId/parent-or-guardian-required.tsx',
                paths: { en: '/:lang/protected/renew/:id/:childId/parent-or-guardian-required', fr: '/:lang/protected/renew/:id/:childId/parent-or-guardian-required' },
              },
              {
                id: 'protected/renew/$id/$childId/dental-insurance',
                file: 'routes/protected/renew/$id/$childId/dental-insurance.tsx',
                paths: { en: '/:lang/protected/renew/:id/:childId/dental-insurance', fr: '/:lang/protected/renew/:id/:childId/dental-insurance' },
              },
              {
                id: 'protected/renew/$id/$childId/demographic-survey',
                file: 'routes/protected/renew/$id/$childId/demographic-survey.tsx',
                paths: { en: '/:lang/protected/renew/:id/:childId/demographic-survey', fr: '/:lang/protected/renew/:id/:childId/demographic-survey' },
              },
              {
                id: 'protected/renew/$id/$childId/confirm-federal-provincial-territorial-benefits',
                file: 'routes/protected/renew/$id/$childId/confirm-federal-provincial-territorial-benefits.tsx',
                paths: { en: '/:lang/protected/renew/:id/:childId/confirm-federal-provincial-territorial-benefits', fr: '/:lang/protected/renew/:id/:childId/confirm-federal-provincial-territorial-benefits' },
              },
            ],
          },
          {
            id: 'protected/renew/$id/confirm-phone',
            file: 'routes/protected/renew/$id/confirm-phone.tsx',
            paths: { en: '/:lang/protected/renew/:id/confirm-phone', fr: '/:lang/protected/renew/:id/confirmer-telephone' },
          },
          {
            id: 'protected/renew/$id/confirm-email',
            file: 'routes/protected/renew/$id/confirm-email.tsx',
            paths: { en: '/:lang/protected/renew/:id/confirm-email', fr: '/:lang/protected/renew/:id/confirmer-courriel' },
          },
          {
            id: 'protected/renew/$id/communication-preference',
            file: 'routes/protected/renew/$id/communication-preference.tsx',
            paths: { en: '/:lang/protected/renew/:id/communication-preference', fr: '/:lang/protected/renew/:id/communication-preference' },
          },
          {
            id: 'protected/renew/$id/confirm-address',
            file: 'routes/protected/renew/$id/confirm-address.tsx',
            paths: { en: '/:lang/protected/renew/:id/confirm-address', fr: '/:lang/protected/renew/:id/confirmer-adresse' },
          },
          {
            id: 'protected/renew/$id/update-address',
            file: 'routes/protected/renew/$id/update-address.tsx',
            paths: { en: '/:lang/protected/renew/:id/update-address', fr: '/:lang/protected/renew/:id/mise-a-jour-adresse' },
          },
          {
            id: 'protected/renew/$id/confirm-federal-provincial-territorial-benefits',
            file: 'routes/protected/renew/$id/confirm-federal-provincial-territorial-benefits.tsx',
            paths: { en: '/:lang/protected/renew/:id/confirm-federal-provincial-territorial-benefits', fr: '/:lang/protected/renew/:id/confirm-federal-provincial-territorial-benefits' },
          },
          {
<<<<<<< HEAD
            id: 'protected/renew/$id/review-adult-information',
            file: 'routes/protected/renew/$id/review-adult-information.tsx',
            paths: { en: '/:lang/protected/renew/:id/review-adult-information', fr: '/:lang/protected/renew/:id/revue-renseignements-adulte' },
=======
            id: 'protected/renew/$id/review-and-submit',
            file: 'routes/protected/renew/$id/review-and-submit.tsx',
            paths: { en: '/:lang/protected/renew/:id/review-and-submit', fr: '/:lang/protected/renew/:id/review-and-submit' },
>>>>>>> 2b59f2fe
          },
        ],
      },
    ],
  },
] as const satisfies I18nRoute[];<|MERGE_RESOLUTION|>--- conflicted
+++ resolved
@@ -133,15 +133,14 @@
             paths: { en: '/:lang/protected/renew/:id/confirm-federal-provincial-territorial-benefits', fr: '/:lang/protected/renew/:id/confirm-federal-provincial-territorial-benefits' },
           },
           {
-<<<<<<< HEAD
             id: 'protected/renew/$id/review-adult-information',
             file: 'routes/protected/renew/$id/review-adult-information.tsx',
             paths: { en: '/:lang/protected/renew/:id/review-adult-information', fr: '/:lang/protected/renew/:id/revue-renseignements-adulte' },
-=======
+          },
+          {
             id: 'protected/renew/$id/review-and-submit',
             file: 'routes/protected/renew/$id/review-and-submit.tsx',
             paths: { en: '/:lang/protected/renew/:id/review-and-submit', fr: '/:lang/protected/renew/:id/review-and-submit' },
->>>>>>> 2b59f2fe
           },
         ],
       },
