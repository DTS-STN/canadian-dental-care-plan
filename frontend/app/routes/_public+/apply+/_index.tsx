--- conflicted
+++ resolved
@@ -47,12 +47,7 @@
   const applyFlow = getApplyFlow();
   const id = randomUUID().toString();
   const sessionResponseInit = await applyFlow.start({ id, request });
-<<<<<<< HEAD
-
-  return redirect(`/apply/${id}/type-of-application`, sessionResponseInit);
-=======
   return redirect(`/apply/${id}/terms-and-conditions`, sessionResponseInit);
->>>>>>> 24a5a62d
 }
 
 export default function ApplyIndex() {
