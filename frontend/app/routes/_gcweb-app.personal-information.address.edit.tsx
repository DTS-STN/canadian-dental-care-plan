--- conflicted
+++ resolved
@@ -9,18 +9,18 @@
 import { userService } from '~/services/user-service.server';
 import { getTypedI18nNamespaces } from '~/utils/locale-utils';
 
-<<<<<<< HEAD
 const i18nNamespaces = getTypedI18nNamespaces('personal-information');
-=======
-const i18nNamespaces = getTypedI18nNamespaces('common', 'personal-information');
 
 export const handle = {
-  breadcrumbs: [{ labelI18nKey: 'common:personal-information.breadcrumbs.home', to: '/' }, { labelI18nKey: 'common:personal-information.page-title', to: '/personal-information' }, { labelI18nKey: 'common:address-change.page-title' }],
+  breadcrumbs: [
+    { labelI18nKey: 'personal-information:edit.breadcrumbs.home', to: '/' },
+    { labelI18nKey: 'personal-information:edit.breadcrumbs.personal-information', to: '/personal-information' },
+    { labelI18nKey: 'personal-information:edit.breadcrumbs.address-change' },
+  ],
   i18nNamespaces,
   pageIdentifier: 'CDCP-0007',
-  pageTitleI18nKey: 'common:address-change.page-title',
+  pageTitleI18nKey: 'personal-information:edit.page-title',
 } as const satisfies RouteHandleData;
->>>>>>> 214f0c91
 
 export async function loader({ request }: LoaderFunctionArgs) {
   const userId = await userService.getUserId();
@@ -63,10 +63,7 @@
   const actionData = useActionData<typeof action>();
   const { userInfo } = useLoaderData<typeof loader>();
   const { t } = useTranslation(i18nNamespaces);
-<<<<<<< HEAD
-=======
 
->>>>>>> 214f0c91
   const defaultValues = {
     homeAddress: actionData?.formData.homeAddress ?? userInfo.homeAddress ?? '',
     mailingAddress: actionData?.formData.mailingAddress ?? userInfo.mailingAddress ?? '',
@@ -80,11 +77,7 @@
   return (
     <>
       <h1 id="wb-cont" property="name">
-<<<<<<< HEAD
         {t('personal-information:edit.page-title')}
-=======
-        {t('common:address-change.page-title')}
->>>>>>> 214f0c91
       </h1>
       <Form method="post">
         <InputField id="home-address" label={t('personal-information:edit.home-address')} name="homeAddress" className="!w-full lg:!w-1/2" required defaultValue={defaultValues.homeAddress} errorMessage={errorMessages.homeAddress} />
