import { fakerEN_CA as faker } from '@faker-js/faker';
import { factory, primaryKey } from '@mswjs/data';

// (Optional) Seed `faker` to ensure reproducible
// random values of model properties.
faker.seed(123);

const db = factory({
  personalInformation: {
    homeAddressStreet: String,
    homeAddressSecondaryUnitText: String,
    homeAddressCityName: faker.location.city,
    homeAddressProvince: () => faker.location.state({ abbreviated: true }),
    homeAddressCountryReferenceId: String,
    homeAddressPostalCode: faker.location.zipCode,
    mailingAddressStreet: String,
    mailingAddressSecondaryUnitText: String,
    mailingAddressCityName: faker.location.city,
    mailingAddressProvince: () => faker.location.state({ abbreviated: true }),
    mailingAddressCountryReferenceId: String,
    mailingAddressPostalCode: faker.location.zipCode,
    sameHomeAndMailingAddress: Boolean,
    applicantCategoryCode: String, // id for Primary, Secondary, Spouse, etc
    applicantId: String,
    clientId: String,
    clientNumber: String,
    birthdate: () => faker.date.past({ years: 20 }),
    lastName: faker.person.lastName,
    firstName: faker.person.firstName,
    emailAddressId: faker.internet.email,
    primaryTelephoneNumber: String,
    alternateTelephoneNumber: String,
    maritialStatus: String,
    dentalApplicationID: String,
    preferredMethodCommunicationCode: String,
    sinIdentification: primaryKey(String),
  },
  subscription: {
    id: primaryKey(faker.string.uuid),
    sin: String,
    email: String,
    subscribed: Boolean,
    preferredLanguage: String,
    alertType: String,
  },
});

db.personalInformation.create({
  mailingAddressStreet: '2219 Waste Lane',
  mailingAddressSecondaryUnitText: 'Apt. No. 21',
  mailingAddressCityName: 'HALIFAX',
  mailingAddressProvince: 'fc2243c9-36b3-eb11-8236-0022486d8d5f',
  mailingAddressCountryReferenceId: '0cf5389e-97ae-eb11-8236-000d3af4bfc3',
  mailingAddressPostalCode: 'B0C 0A1',
  homeAddressStreet: '1191 Windy Street',
  homeAddressSecondaryUnitText: 'Apt. No. 50',
  homeAddressCityName: 'OTTAWA',
  homeAddressProvince: '9c440baa-35b3-eb11-8236-0022486d8d5f',
  homeAddressCountryReferenceId: '0cf5389e-97ae-eb11-8236-000d3af4bfc3',
  homeAddressPostalCode: 'L9B 1A2',
  sameHomeAndMailingAddress: false,
  clientNumber: '81657965177',
  clientId: '17cdea07-2f83-ee11-8179-000d3a09d7c5',
  applicantId: '4635f70b-2f83-ee11-8179-000d3a09d136',
  applicantCategoryCode: '775170000',
  birthdate: new Date('1997-09-01'),
  lastName: 'Eliot',
  firstName: 'Thomas Stearns',
  emailAddressId: 'rhapsody@domain.ca',
  primaryTelephoneNumber: '222-555-5555',
  alternateTelephoneNumber: '416-555-6666',
  preferredMethodCommunicationCode: '1033',
  sinIdentification: '800011819',
});

db.personalInformation.create({
  mailingAddressStreet: '1915 Verwandlung Street',
  mailingAddressSecondaryUnitText: 'Apt. No. 21',
  mailingAddressCityName: 'Victoria',
  mailingAddressProvince: '9c440baa-35b3-eb11-8236-0022486d8d5f',
  mailingAddressCountryReferenceId: '0cf5389e-97ae-eb11-8236-000d3af4bfc3',
  mailingAddressPostalCode: 'V1M 1M1',
  homeAddressStreet: '1915 Verwandlung Lane',
  homeAddressSecondaryUnitText: 'Apt. No. 21',
  homeAddressCityName: 'Victoria',
  homeAddressProvince: '9c440baa-35b3-eb11-8236-0022486d8d5f',
  homeAddressCountryReferenceId: '0cf5389e-97ae-eb11-8236-000d3af4bfc3',
  homeAddressPostalCode: 'V1M 1M1',
  sameHomeAndMailingAddress: true,
  clientNumber: '81400774242',
  clientId: '17cdea07-2f83-ee11-8179-000d3a09d7c4',
  applicantId: '4635f70b-2f83-ee11-8179-000d3a09d131',
  applicantCategoryCode: '775170000',
  birthdate: new Date('1924-07-03'),
  lastName: 'Kafka',
  firstName: 'Franz',
  emailAddressId: 'metamorphosis0@domain.ca',
  primaryTelephoneNumber: '555-555-5555',
  alternateTelephoneNumber: '789-555-6666',
  preferredMethodCommunicationCode: '775170002',
  sinIdentification: '800000002',
});

<<<<<<< HEAD
// seed the email alerts subscription
db.subscription.create({
  id: '0000001',
  sin: '800000002',
  email: 'user@example.com',
  subscribed: true,
  preferredLanguage: '1033', // "English", @see ~/resources/power-platform/preferred-language.json
  alertType: 'cdcp',
});

db.subscription.create({
  id: '0000002',
  sin: '800000002',
  email: 'tester@example.com',
  subscribed: true,
  preferredLanguage: '1033', // "English", @see ~/resources/power-platform/preferred-language.json
  alertType: 'ei',
});

// seed avaliable addresses (before user)
db.address.create({
  id: 'home-address-id',
  addressProvince: 'daf4d05b-37b3-eb11-8236-0022486d8d5f', // "Ontario", @see /power-platform-data/regions.json
  addressCountry: '0cf5389e-97ae-eb11-8236-000d3af4bfc3', // "Canada", @see /power-platform-data/countries.json
});

db.address.create({
  id: 'mailing-address-id',
  addressProvince: '5abc28c9-38b3-eb11-8236-0022486d8d5f', // "Newfoundland and Labrador", @see /power-platform-data/regions.json
  addressCountry: '0cf5389e-97ae-eb11-8236-000d3af4bfc3', // "Canada", @see /power-platform-data/countries.json
});

// seed users
db.user.create({
  id: '00000000-0000-0000-0000-000000000000',
  firstName: 'John',
  lastName: 'Maverick',
  preferredLanguage: '1033', // "English", @see ~/resources/power-platform/preferred-language.json
});

=======
>>>>>>> c19b4475
export { db };<|MERGE_RESOLUTION|>--- conflicted
+++ resolved
@@ -101,7 +101,6 @@
   sinIdentification: '800000002',
 });
 
-<<<<<<< HEAD
 // seed the email alerts subscription
 db.subscription.create({
   id: '0000001',
@@ -121,27 +120,4 @@
   alertType: 'ei',
 });
 
-// seed avaliable addresses (before user)
-db.address.create({
-  id: 'home-address-id',
-  addressProvince: 'daf4d05b-37b3-eb11-8236-0022486d8d5f', // "Ontario", @see /power-platform-data/regions.json
-  addressCountry: '0cf5389e-97ae-eb11-8236-000d3af4bfc3', // "Canada", @see /power-platform-data/countries.json
-});
-
-db.address.create({
-  id: 'mailing-address-id',
-  addressProvince: '5abc28c9-38b3-eb11-8236-0022486d8d5f', // "Newfoundland and Labrador", @see /power-platform-data/regions.json
-  addressCountry: '0cf5389e-97ae-eb11-8236-000d3af4bfc3', // "Canada", @see /power-platform-data/countries.json
-});
-
-// seed users
-db.user.create({
-  id: '00000000-0000-0000-0000-000000000000',
-  firstName: 'John',
-  lastName: 'Maverick',
-  preferredLanguage: '1033', // "English", @see ~/resources/power-platform/preferred-language.json
-});
-
-=======
->>>>>>> c19b4475
 export { db };