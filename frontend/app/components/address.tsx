--- conflicted
+++ resolved
@@ -6,32 +6,20 @@
   address: string;
   city: string;
   country: string;
-<<<<<<< HEAD
-  isCanadianAddress: boolean;
-=======
->>>>>>> 88b34069
   provinceState?: string;
   postalZipCode?: string;
   apartment?: string;
   altFormat?: boolean;
 }
 
-<<<<<<< HEAD
-function formatAddress(address: string, city: string, country: string, isCanadianAddress: boolean, provinceState?: string, postalZipCode?: string, apartment?: string, altFormat?: boolean) {
-=======
 function formatAddress(address: string, city: string, country: string, provinceState?: string, postalZipCode?: string, apartment?: string, altFormat?: boolean) {
->>>>>>> 88b34069
   const formattedAddress = apartment ? (/^[a-z\d]+$/i.test(apartment) ? `${apartment}-${address}` : `${address} ${apartment}`) : address;
 
   // prettier-ignore
   const lines = [
     formattedAddress,
     `${city}${provinceState ? ` ${provinceState}` : ''}${postalZipCode ? `  ${postalZipCode}` : ''}`,
-<<<<<<< HEAD
-    `${isCanadianAddress ? '' : country}`
-=======
     `${country}`
->>>>>>> 88b34069
   ];
 
   // prettier-ignore
@@ -39,11 +27,7 @@
     formattedAddress,
     `${city}${provinceState ? ` ${provinceState}` : ''}`,
     `${postalZipCode ? `${postalZipCode}` : ''}`,
-<<<<<<< HEAD
-    `${isCanadianAddress ? '' : country}`
-=======
     `${country}`
->>>>>>> 88b34069
   ];
 
   return (altFormat ? linesAlt : lines)
@@ -53,13 +37,8 @@
 }
 
 export function Address(props: AddressProps) {
-<<<<<<< HEAD
-  const { address, city, provinceState, postalZipCode, country, isCanadianAddress, className, altFormat, apartment, ...restProps } = props;
-  const formattedAddress = formatAddress(address, city, country, isCanadianAddress, provinceState, postalZipCode, apartment, altFormat);
-=======
   const { address, city, provinceState, postalZipCode, country, className, altFormat, apartment, ...restProps } = props;
   const formattedAddress = formatAddress(address, city, country, provinceState, postalZipCode, apartment, altFormat);
->>>>>>> 88b34069
 
   return (
     <address className={cn('whitespace-pre-wrap not-italic', className)} data-testid="address-id" {...restProps}>
