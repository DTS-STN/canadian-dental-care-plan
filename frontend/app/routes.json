--- conflicted
+++ resolved
@@ -252,7 +252,6 @@
                         }
                       },
                       {
-<<<<<<< HEAD
                         "id": "$lang+/_public+/apply+/$id+/adult-child/federal-provincial-territorial-benefits",
                         "file": "routes/$lang+/_public+/apply+/$id+/adult-child/federal-provincial-territorial-benefits.tsx",
                         "paths": {
@@ -274,13 +273,14 @@
                         "paths": {
                           "en": "/:lang/apply/:id/adult-child/review-child-information",
                           "fr": "/:lang/demander/:id/adulte-enfant/review-child-information"
-=======
+                        }
+                      },
+                      {
                         "id": "$lang+/_public+/apply+/$id+/adult-child/apply-yourself",
                         "file": "routes/$lang+/_public+/apply+/$id+/adult-child/apply-yourself.tsx",
                         "paths": {
                           "en": "/:lang/apply/:id/adult-child/apply-yourself",
                           "fr": "/:lang/demander/:id/adulte-enfant/postulez-vous-meme"
->>>>>>> 505ac995
                         }
                       }
                     ]
