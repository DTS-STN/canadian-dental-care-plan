import moize from 'moize';
import { z } from 'zod';

import { getAuditService } from '~/services/audit-service.server';
import { getInstrumentationService } from '~/services/instrumentation-service.server';
import { getEnv } from '~/utils/env.server';
import { getLogger } from '~/utils/logging.server';

const log = getLogger('application-status-service.server');

/**
 * Return a singleton instance (by means of memomization) of the application status service.
 */
export const getApplicationStatusService = moize(createApplicationStatusService, { onCacheAdd: () => log.info('Creating new application status service') });

function createApplicationStatusService() {
  // prettier-ignore
  const { 
    INTEROP_API_BASE_URI,
    INTEROP_API_SUBSCRIPTION_KEY,
    INTEROP_STATUS_CHECK_API_BASE_URI,
    INTEROP_STATUS_CHECK_API_SUBSCRIPTION_KEY,
  } = getEnv();

  interface GetStatusIdArgs {
    sin: string;
    applicationCode: string;
    firstName?: string;
    lastName?: string;
    dateOfBirth?: string;
  }

  /**
   * @returns the status id of a dental application given the sin and application code
   */
<<<<<<< HEAD
  async function getStatusId({ sin, applicationCode, firstName, lastName, dateOfBirth }: GetStatusIdArgs) {
=======
  async function getStatusId(sin: string, applicationCode: string, firstName: string, lastName: string, dateOfBirth: string) {
    log.debug('Fetching status id of dental application for application code [%s]', applicationCode);
    log.trace('Fetching status id of dental application for sin [%s], application code [%s], first name [%s], lastname [%s], date of birth [%s]', sin, applicationCode, firstName, lastName, dateOfBirth);
>>>>>>> c19b4475
    const instrumentationService = getInstrumentationService();

    getAuditService().audit('application-status.post', { userId: 'anonymous' });

    const url = new URL(`${INTEROP_STATUS_CHECK_API_BASE_URI ?? INTEROP_API_BASE_URI}/dental-care/status-check/v1/status`);
    const statusRequest = {
      BenefitApplication: {
        Applicant: {
          PersonSINIdentification: {
            IdentificationID: sin,
          },
          ClientIdentification: [
            {
              IdentificationID: applicationCode,
              firstName: firstName,
              lastName: lastName,
              dateOfBirth: dateOfBirth,
            },
          ],
        },
      },
    };

    const response = await fetch(url, {
      method: 'POST',
      headers: {
        'Content-Type': 'application/json',
        'Ocp-Apim-Subscription-Key': INTEROP_STATUS_CHECK_API_SUBSCRIPTION_KEY ?? INTEROP_API_SUBSCRIPTION_KEY,
      },
      body: JSON.stringify(statusRequest),
    });

    if (!response.ok) {
      instrumentationService.countHttpStatus('http.client.interop-api.status.posts', response.status);
      log.error('%j', {
        message: "Failed to 'POST' for application status",
        status: response.status,
        statusText: response.statusText,
        url: url,
        responseBody: await response.text(),
      });

      throw new Error(`Failed to 'POST' for application status. Status: ${response.status}, Status Text: ${response.statusText}`);
    }

    instrumentationService.countHttpStatus('http.client.interop-api.status.posts', 200);
    const statusResponseSchema = z.object({
      BenefitApplication: z.object({
        BenefitApplicationStatus: z.array(
          z.object({
            ReferenceDataID: z.string().nullable(),
            ReferenceDataName: z.string(),
          }),
        ),
      }),
    });

    const data = await response.json();
    log.trace('Status id: [%j]', data);

    const statusResponse = statusResponseSchema.parse(data);
    return statusResponse.BenefitApplication.BenefitApplicationStatus[0].ReferenceDataID;
  }

  return { getStatusId };
}<|MERGE_RESOLUTION|>--- conflicted
+++ resolved
@@ -15,7 +15,7 @@
 
 function createApplicationStatusService() {
   // prettier-ignore
-  const { 
+  const {
     INTEROP_API_BASE_URI,
     INTEROP_API_SUBSCRIPTION_KEY,
     INTEROP_STATUS_CHECK_API_BASE_URI,
@@ -33,13 +33,7 @@
   /**
    * @returns the status id of a dental application given the sin and application code
    */
-<<<<<<< HEAD
   async function getStatusId({ sin, applicationCode, firstName, lastName, dateOfBirth }: GetStatusIdArgs) {
-=======
-  async function getStatusId(sin: string, applicationCode: string, firstName: string, lastName: string, dateOfBirth: string) {
-    log.debug('Fetching status id of dental application for application code [%s]', applicationCode);
-    log.trace('Fetching status id of dental application for sin [%s], application code [%s], first name [%s], lastname [%s], date of birth [%s]', sin, applicationCode, firstName, lastName, dateOfBirth);
->>>>>>> c19b4475
     const instrumentationService = getInstrumentationService();
 
     getAuditService().audit('application-status.post', { userId: 'anonymous' });
