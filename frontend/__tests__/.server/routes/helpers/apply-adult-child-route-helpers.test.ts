import type { Params } from 'react-router';

import { afterEach, describe, expect, it, vi } from 'vitest';

import { validateApplyAdultChildStateForReview } from '~/.server/routes/helpers/apply-adult-child-route-helpers';
import type { ApplyState } from '~/.server/routes/helpers/apply-route-helpers';
import { applicantInformationStateHasPartner, getAgeCategoryFromDateString } from '~/.server/routes/helpers/apply-route-helpers';

vi.mock('react-router', () => ({ redirect: vi.fn((to: string) => `MockedRedirect(${to})`) }));

vi.mock('~/utils/route-utils', () => ({ getPathById: vi.fn((path: string, params: Params) => `MockedPath(${path}, ${JSON.stringify(params)})`) }));

vi.mock('~/.server/routes/helpers/apply-route-helpers', () => ({ applicantInformationStateHasPartner: vi.fn(), getAgeCategoryFromDateString: vi.fn(), getChildrenState: vi.fn(({ children }) => children) }));

describe('apply-adult-child-route-helpers', () => {
  afterEach(() => {
    vi.restoreAllMocks();
  });

  describe('validateApplyAdultChildStateForReview', () => {
    const params = { lang: 'en', id: '00000000-0000-0000-0000-000000000000' };

    const baseState = { id: '00000000-0000-0000-0000-000000000000', editMode: false, lastUpdatedOn: '2000-01-01', applicationYear: { intakeYearId: '2025', taxYear: '2025' }, children: [] } satisfies ApplyState;

    it('should redirect if typeOfApplication is undefined', () => {
      const mockState = { ...baseState, typeOfApplication: undefined };

      expect(() => validateApplyAdultChildStateForReview({ params, state: mockState })).toThrow('MockedRedirect(MockedPath(public/apply/$id/type-application, {"lang":"en","id":"00000000-0000-0000-0000-000000000000"}))');
    });

    it('should redirect if typeOfApplication is delegate', () => {
      const mockState = { ...baseState, typeOfApplication: 'delegate' } satisfies ApplyState;

      expect(() => validateApplyAdultChildStateForReview({ params, state: mockState })).toThrow('MockedRedirect(MockedPath(public/apply/$id/application-delegate, {"lang":"en","id":"00000000-0000-0000-0000-000000000000"}))');
    });

    it('should redirect if typeOfApplication is not adult-child', () => {
      const mockState = { ...baseState, typeOfApplication: 'child' } satisfies ApplyState;

      expect(() => validateApplyAdultChildStateForReview({ params, state: mockState })).toThrow('MockedRedirect(MockedPath(public/apply/$id/type-application, {"lang":"en","id":"00000000-0000-0000-0000-000000000000"}))');
    });

    it('should redirect if taxFiling2023 is no', () => {
      const mockState = { ...baseState, typeOfApplication: 'adult-child', taxFiling2023: false } satisfies ApplyState;

      expect(() => validateApplyAdultChildStateForReview({ params, state: mockState })).toThrow('MockedRedirect(MockedPath(public/apply/$id/file-taxes, {"lang":"en","id":"00000000-0000-0000-0000-000000000000"}))');
    });

    it('should redirect if dateOfBirth is undefined', () => {
      const mockState = { ...baseState, typeOfApplication: 'adult-child', taxFiling2023: true, dateOfBirth: undefined } satisfies ApplyState;

      expect(() => validateApplyAdultChildStateForReview({ params, state: mockState })).toThrow('MockedRedirect(MockedPath(public/apply/$id/adult-child/applicant-information, {"lang":"en","id":"00000000-0000-0000-0000-000000000000"}))');
    });

    it('should redirect if age category is "children"', () => {
      const mockState = { ...baseState, typeOfApplication: 'adult-child', taxFiling2023: true, dateOfBirth: '2022-01-01' } satisfies ApplyState;

      vi.mocked(getAgeCategoryFromDateString).mockReturnValueOnce('children');

      expect(() => validateApplyAdultChildStateForReview({ params, state: mockState })).toThrow('MockedRedirect(MockedPath(public/apply/$id/adult-child/parent-or-guardian, {"lang":"en","id":"00000000-0000-0000-0000-000000000000"}))');
    });

    it('should redirect if age category is "youth"', () => {
      const mockState = { ...baseState, typeOfApplication: 'adult-child', taxFiling2023: true, dateOfBirth: '2008-01-01' } satisfies ApplyState;

      vi.mocked(getAgeCategoryFromDateString).mockReturnValueOnce('youth');

      expect(() => validateApplyAdultChildStateForReview({ params, state: mockState })).toThrow('MockedRedirect(MockedPath(public/apply/$id/adult-child/parent-or-guardian, {"lang":"en","id":"00000000-0000-0000-0000-000000000000"}))');
    });

    it('should redirect if age category is "adult" and disabilityTaxCredit is undefined', () => {
      const mockState = { ...baseState, typeOfApplication: 'adult-child', taxFiling2023: true, dateOfBirth: '1985-01-10' } satisfies ApplyState;

      vi.mocked(getAgeCategoryFromDateString).mockReturnValueOnce('adults');

      expect(() => validateApplyAdultChildStateForReview({ params, state: mockState })).toThrow('MockedRedirect(MockedPath(public/apply/$id/adult-child/disability-tax-credit, {"lang":"en","id":"00000000-0000-0000-0000-000000000000"}))');
    });

    it('should redirect if age category is "adult" and disabilityTaxCredit is false ', () => {
      const mockState = { ...baseState, typeOfApplication: 'adult-child', taxFiling2023: true, dateOfBirth: '1985-01-10', disabilityTaxCredit: false } satisfies ApplyState;

      vi.mocked(getAgeCategoryFromDateString).mockReturnValueOnce('adults');

      expect(() => validateApplyAdultChildStateForReview({ params, state: mockState })).toThrow('MockedRedirect(MockedPath(public/apply/$id/adult-child/applicant-information, {"lang":"en","id":"00000000-0000-0000-0000-000000000000"}))');
    });

    it('should redirect if applicantInformation is undefined', () => {
      const mockState = { ...baseState, typeOfApplication: 'adult-child', taxFiling2023: true, dateOfBirth: '1900-01-01', applicantInformation: undefined } satisfies ApplyState;

      vi.mocked(getAgeCategoryFromDateString).mockReturnValueOnce('seniors');

      expect(() => validateApplyAdultChildStateForReview({ params, state: mockState })).toThrow('MockedRedirect(MockedPath(public/apply/$id/adult-child/applicant-information, {"lang":"en","id":"00000000-0000-0000-0000-000000000000"}))');
    });

    it('should redirect if partnerInformation is undefined and applicant has partner', () => {
      const mockState = {
        ...baseState,
        typeOfApplication: 'adult-child',
        taxFiling2023: true,
        dateOfBirth: '1900-01-01',

        applicantInformation: { firstName: 'First Name', lastName: 'Last Name', maritalStatus: '1', socialInsuranceNumber: '000-000-001' },
        partnerInformation: undefined,
      } satisfies ApplyState;

      vi.mocked(getAgeCategoryFromDateString).mockReturnValueOnce('seniors');
      vi.mocked(applicantInformationStateHasPartner).mockResolvedValue(true);

      expect(() => validateApplyAdultChildStateForReview({ params, state: mockState })).toThrow('MockedRedirect(MockedPath(public/apply/$id/adult-child/partner-information, {"lang":"en","id":"00000000-0000-0000-0000-000000000000"}))');
    });

    it('should redirect if partnerInformation is not undefined and applicant has no partner', () => {
      const mockState = {
        ...baseState,
        typeOfApplication: 'adult-child',
        taxFiling2023: true,
        dateOfBirth: '1900-01-01',

        applicantInformation: { firstName: 'First Name', lastName: 'Last Name', maritalStatus: '99', socialInsuranceNumber: '000-000-001' },
        partnerInformation: { confirm: true, dateOfBirth: '1900-01-01', firstName: 'First Name', lastName: 'Last Name', socialInsuranceNumber: '000-000-002' },
      } satisfies ApplyState;

      vi.mocked(getAgeCategoryFromDateString).mockReturnValueOnce('seniors');
      vi.mocked(applicantInformationStateHasPartner).mockReturnValue(false);

      expect(() => validateApplyAdultChildStateForReview({ params, state: mockState })).toThrow('MockedRedirect(MockedPath(public/apply/$id/adult-child/applicant-information, {"lang":"en","id":"00000000-0000-0000-0000-000000000000"}))');
    });

    it('should redirect if contactInformation is undefined', () => {
      const mockState = {
        ...baseState,
        typeOfApplication: 'adult-child',
        taxFiling2023: true,
        dateOfBirth: '1900-01-01',

        applicantInformation: { firstName: 'First Name', lastName: 'Last Name', maritalStatus: '1', socialInsuranceNumber: '000-000-001' },
        partnerInformation: { confirm: true, dateOfBirth: '1900-01-01', firstName: 'First Name', lastName: 'Last Name', socialInsuranceNumber: '000-000-002' },
        contactInformation: undefined,
      } satisfies ApplyState;

      vi.mocked(getAgeCategoryFromDateString).mockReturnValueOnce('seniors');
      vi.mocked(applicantInformationStateHasPartner).mockResolvedValue(true);

      expect(() => validateApplyAdultChildStateForReview({ params, state: mockState })).toThrow('MockedRedirect(MockedPath(public/apply/$id/adult-child/contact-information, {"lang":"en","id":"00000000-0000-0000-0000-000000000000"}))');
    });

    it('should redirect if communicationPreferences is undefined', () => {
      const mockState = {
        ...baseState,
        typeOfApplication: 'adult-child',
        taxFiling2023: true,
        dateOfBirth: '1900-01-01',

        applicantInformation: { firstName: 'First Name', lastName: 'Last Name', maritalStatus: '1', socialInsuranceNumber: '000-000-001' },
        partnerInformation: { confirm: true, dateOfBirth: '1900-01-01', firstName: 'First Name', lastName: 'Last Name', socialInsuranceNumber: '000-000-002' },
        contactInformation: { copyMailingAddress: true, mailingAddress: '123 rue Peuplier', mailingCity: 'City', mailingCountry: 'Country' },
        communicationPreferences: undefined,
      } satisfies ApplyState;

      vi.mocked(getAgeCategoryFromDateString).mockReturnValueOnce('seniors');
      vi.mocked(applicantInformationStateHasPartner).mockResolvedValue(true);

      expect(() => validateApplyAdultChildStateForReview({ params, state: mockState })).toThrow('MockedRedirect(MockedPath(public/apply/$id/adult-child/communication-preference, {"lang":"en","id":"00000000-0000-0000-0000-000000000000"}))');
    });

    it('should redirect if dentalInsurance is undefined', () => {
      const mockState = {
        ...baseState,
        typeOfApplication: 'adult-child',
        taxFiling2023: true,
        dateOfBirth: '1900-01-01',

        applicantInformation: { firstName: 'First Name', lastName: 'Last Name', maritalStatus: '1', socialInsuranceNumber: '000-000-001' },
        partnerInformation: { confirm: true, dateOfBirth: '1900-01-01', firstName: 'First Name', lastName: 'Last Name', socialInsuranceNumber: '000-000-002' },
        contactInformation: { copyMailingAddress: true, mailingAddress: '123 rue Peuplier', mailingCity: 'City', mailingCountry: 'Country' },
        communicationPreferences: { preferredLanguage: 'en', preferredMethod: 'email' },
        dentalInsurance: undefined,
      } satisfies ApplyState;

      vi.mocked(getAgeCategoryFromDateString).mockReturnValueOnce('seniors');
      vi.mocked(applicantInformationStateHasPartner).mockResolvedValue(true);

      expect(() => validateApplyAdultChildStateForReview({ params, state: mockState })).toThrow('MockedRedirect(MockedPath(public/apply/$id/adult-child/dental-insurance, {"lang":"en","id":"00000000-0000-0000-0000-000000000000"}))');
    });

    it('should redirect if dentalBenefits is undefined', () => {
      const mockState = {
        ...baseState,
        typeOfApplication: 'adult-child',
        taxFiling2023: true,
        dateOfBirth: '1900-01-01',

        applicantInformation: { firstName: 'First Name', lastName: 'Last Name', maritalStatus: '1', socialInsuranceNumber: '000-000-001' },
        partnerInformation: { confirm: true, dateOfBirth: '1900-01-01', firstName: 'First Name', lastName: 'Last Name', socialInsuranceNumber: '000-000-002' },
        contactInformation: { copyMailingAddress: true, mailingAddress: '123 rue Peuplier', mailingCity: 'City', mailingCountry: 'Country' },
        communicationPreferences: { preferredLanguage: 'en', preferredMethod: 'email' },
        dentalInsurance: false,
        dentalBenefits: undefined,
      } satisfies ApplyState;

      vi.mocked(getAgeCategoryFromDateString).mockReturnValueOnce('seniors');
      vi.mocked(applicantInformationStateHasPartner).mockResolvedValue(true);

      expect(() => validateApplyAdultChildStateForReview({ params, state: mockState })).toThrow(
        'MockedRedirect(MockedPath(public/apply/$id/adult-child/confirm-federal-provincial-territorial-benefits, {"lang":"en","id":"00000000-0000-0000-0000-000000000000"}))',
      );
    });

    it('should redirect if children is empty', () => {
      const mockState = {
        ...baseState,
        typeOfApplication: 'adult-child',
        taxFiling2023: true,
        dateOfBirth: '1900-01-01',

        applicantInformation: { firstName: 'First Name', lastName: 'Last Name', maritalStatus: '1', socialInsuranceNumber: '000-000-001' },
        partnerInformation: { confirm: true, dateOfBirth: '1900-01-01', firstName: 'First Name', lastName: 'Last Name', socialInsuranceNumber: '000-000-002' },
        contactInformation: { copyMailingAddress: true, mailingAddress: '123 rue Peuplier', mailingCity: 'City', mailingCountry: 'Country' },
        communicationPreferences: { preferredLanguage: 'en', preferredMethod: 'email' },
        dentalInsurance: false,
        hasFederalProvincialTerritorialBenefits: false,
        dentalBenefits: { hasFederalBenefits: false, hasProvincialTerritorialBenefits: false },
        children: [],
      } satisfies ApplyState;

      vi.mocked(getAgeCategoryFromDateString).mockReturnValueOnce('seniors');
      vi.mocked(applicantInformationStateHasPartner).mockResolvedValue(true);

      expect(() => validateApplyAdultChildStateForReview({ params, state: mockState })).toThrow('MockedRedirect(MockedPath(public/apply/$id/adult-child/children/index, {"lang":"en","id":"00000000-0000-0000-0000-000000000000"}))');
    });

    it('should redirect if a child information is undefined', () => {
      const mockState = {
        ...baseState,
        typeOfApplication: 'adult-child',
        taxFiling2023: true,
        dateOfBirth: '1900-01-01',

        applicantInformation: { firstName: 'First Name', lastName: 'Last Name', maritalStatus: '1', socialInsuranceNumber: '000-000-001' },
        partnerInformation: { confirm: true, dateOfBirth: '1900-01-01', firstName: 'First Name', lastName: 'Last Name', socialInsuranceNumber: '000-000-002' },
        contactInformation: { copyMailingAddress: true, mailingAddress: '123 rue Peuplier', mailingCity: 'City', mailingCountry: 'Country' },
        communicationPreferences: { preferredLanguage: 'en', preferredMethod: 'email' },
        dentalInsurance: false,
        hasFederalProvincialTerritorialBenefits: false,
        dentalBenefits: { hasFederalBenefits: false, hasProvincialTerritorialBenefits: false },
        children: [{ id: '1', information: undefined }],
      } satisfies ApplyState;

      vi.mocked(getAgeCategoryFromDateString).mockReturnValueOnce('seniors');
      vi.mocked(applicantInformationStateHasPartner).mockResolvedValue(true);

      expect(() => validateApplyAdultChildStateForReview({ params, state: mockState })).toThrow(
        'MockedRedirect(MockedPath(public/apply/$id/adult-child/children/$childId/information, {"lang":"en","id":"00000000-0000-0000-0000-000000000000","childId":"1"}))',
      );
    });

    it('should redirect if a child information.isParent is false', () => {
      const mockState = {
        ...baseState,
        typeOfApplication: 'adult-child',
        taxFiling2023: true,
        dateOfBirth: '1900-01-01',

        applicantInformation: { firstName: 'First Name', lastName: 'Last Name', maritalStatus: '1', socialInsuranceNumber: '000-000-001' },
        partnerInformation: { confirm: true, dateOfBirth: '1900-01-01', firstName: 'First Name', lastName: 'Last Name', socialInsuranceNumber: '000-000-002' },
        contactInformation: { copyMailingAddress: true, mailingAddress: '123 rue Peuplier', mailingCity: 'City', mailingCountry: 'Country' },
        communicationPreferences: { preferredLanguage: 'en', preferredMethod: 'email' },
        dentalInsurance: false,
        hasFederalProvincialTerritorialBenefits: false,
        dentalBenefits: { hasFederalBenefits: false, hasProvincialTerritorialBenefits: false },
        children: [{ id: '1', information: { dateOfBirth: '2012-02-23', firstName: 'John', hasSocialInsuranceNumber: false, isParent: false, lastName: 'Doe' } }],
      } satisfies ApplyState;

      vi.mocked(getAgeCategoryFromDateString).mockReturnValueOnce('seniors');
      vi.mocked(applicantInformationStateHasPartner).mockResolvedValue(true);

      expect(() => validateApplyAdultChildStateForReview({ params, state: mockState })).toThrow(
        'MockedRedirect(MockedPath(public/apply/$id/adult-child/children/$childId/parent-or-guardian, {"lang":"en","id":"00000000-0000-0000-0000-000000000000","childId":"1"}))',
      );
    });

<<<<<<< HEAD
    it.each([
      ['adults' as const, '1985-01-10', true],
      ['seniors' as const, '1900-01-10', undefined],
    ])('should redirect if a child age category is %s', (childAgeCategory, childDateOfBirth, disabilityTaxCredit) => {
      const mockState = {
        ...baseState,
        typeOfApplication: 'adult-child',
        taxFiling2023: true,
        dateOfBirth: '1900-01-01',
        allChildrenUnder18: true,
        disabilityTaxCredit,
        applicantInformation: { firstName: 'First Name', lastName: 'Last Name', maritalStatus: '1', socialInsuranceNumber: '000-000-001' },
        partnerInformation: { confirm: true, dateOfBirth: '1900-01-01', firstName: 'First Name', lastName: 'Last Name', socialInsuranceNumber: '000-000-002' },
        contactInformation: { copyMailingAddress: true, mailingAddress: '123 rue Peuplier', mailingCity: 'City', mailingCountry: 'Country' },
        communicationPreferences: { preferredLanguage: 'en', preferredMethod: 'email' },
        dentalInsurance: false,
        hasFederalProvincialTerritorialBenefits: false,
        dentalBenefits: { hasFederalBenefits: false, hasProvincialTerritorialBenefits: false },
        children: [{ id: '1', information: { dateOfBirth: childDateOfBirth, firstName: 'John', hasSocialInsuranceNumber: false, isParent: true, lastName: 'Doe' } }],
      } satisfies ApplyState;

      vi.mocked(getAgeCategoryFromDateString).mockReturnValueOnce('seniors');
      vi.mocked(getAgeCategoryFromDateString).mockReturnValueOnce(childAgeCategory);
      vi.mocked(applicantInformationStateHasPartner).mockResolvedValue(true);

      expect(() => validateApplyAdultChildStateForReview({ params, state: mockState })).toThrow(
        'MockedRedirect(MockedPath(public/apply/$id/adult-child/children/$childId/cannot-apply-child, {"lang":"en","id":"00000000-0000-0000-0000-000000000000","childId":"1"}))',
      );
    });

=======
>>>>>>> c4f24216
    it('should redirect if a child dentalInsurance is undefined', () => {
      const mockState = {
        ...baseState,
        typeOfApplication: 'adult-child',
        taxFiling2023: true,
        dateOfBirth: '1900-01-01',

        applicantInformation: { firstName: 'First Name', lastName: 'Last Name', maritalStatus: '1', socialInsuranceNumber: '000-000-001' },
        partnerInformation: { confirm: true, dateOfBirth: '1900-01-01', firstName: 'First Name', lastName: 'Last Name', socialInsuranceNumber: '000-000-002' },
        contactInformation: { copyMailingAddress: true, mailingAddress: '123 rue Peuplier', mailingCity: 'City', mailingCountry: 'Country' },
        communicationPreferences: { preferredLanguage: 'en', preferredMethod: 'email' },
        dentalInsurance: false,
        hasFederalProvincialTerritorialBenefits: false,
        dentalBenefits: { hasFederalBenefits: false, hasProvincialTerritorialBenefits: false },
        children: [{ id: '1', information: { dateOfBirth: '2012-02-23', firstName: 'John', hasSocialInsuranceNumber: false, isParent: true, lastName: 'Doe' }, dentalInsurance: undefined }],
      } satisfies ApplyState;

      vi.mocked(getAgeCategoryFromDateString).mockReturnValueOnce('seniors');
      vi.mocked(getAgeCategoryFromDateString).mockReturnValueOnce('children');
      vi.mocked(applicantInformationStateHasPartner).mockResolvedValue(true);

      expect(() => validateApplyAdultChildStateForReview({ params, state: mockState })).toThrow(
        'MockedRedirect(MockedPath(public/apply/$id/adult-child/children/$childId/dental-insurance, {"lang":"en","id":"00000000-0000-0000-0000-000000000000","childId":"1"}))',
      );
    });

    it('should redirect if a child dentalBenefits is undefined', () => {
      const mockState = {
        ...baseState,
        typeOfApplication: 'adult-child',
        taxFiling2023: true,
        dateOfBirth: '1900-01-01',

        applicantInformation: { firstName: 'First Name', lastName: 'Last Name', maritalStatus: '1', socialInsuranceNumber: '000-000-001' },
        partnerInformation: { confirm: true, dateOfBirth: '1900-01-01', firstName: 'First Name', lastName: 'Last Name', socialInsuranceNumber: '000-000-002' },
        contactInformation: { copyMailingAddress: true, mailingAddress: '123 rue Peuplier', mailingCity: 'City', mailingCountry: 'Country' },
        communicationPreferences: { preferredLanguage: 'en', preferredMethod: 'email' },
        dentalInsurance: false,
        hasFederalProvincialTerritorialBenefits: false,
        dentalBenefits: { hasFederalBenefits: false, hasProvincialTerritorialBenefits: false },
        children: [{ id: '1', information: { dateOfBirth: '2012-02-23', firstName: 'John', hasSocialInsuranceNumber: false, isParent: true, lastName: 'Doe' }, dentalInsurance: true, dentalBenefits: undefined }],
      } satisfies ApplyState;

      vi.mocked(getAgeCategoryFromDateString).mockReturnValueOnce('seniors');
      vi.mocked(getAgeCategoryFromDateString).mockReturnValueOnce('children');
      vi.mocked(applicantInformationStateHasPartner).mockResolvedValue(true);

      expect(() => validateApplyAdultChildStateForReview({ params, state: mockState })).toThrow(
        'MockedRedirect(MockedPath(public/apply/$id/adult-child/children/$childId/confirm-federal-provincial-territorial-benefits, {"lang":"en","id":"00000000-0000-0000-0000-000000000000","childId":"1"}))',
      );
    });

    it('should not redirect if state is valid', () => {
      const mockState = {
        ...baseState,
        typeOfApplication: 'adult-child',
        taxFiling2023: true,
        dateOfBirth: '1900-01-01',

        applicantInformation: { firstName: 'First Name', lastName: 'Last Name', maritalStatus: '1', socialInsuranceNumber: '000-000-001' },
        applicationYear: { intakeYearId: '2025', taxYear: '2025' },
        partnerInformation: { confirm: true, dateOfBirth: '1900-01-01', firstName: 'First Name', lastName: 'Last Name', socialInsuranceNumber: '000-000-002' },
        contactInformation: { copyMailingAddress: true, mailingAddress: '123 rue Peuplier', mailingCity: 'City', mailingCountry: 'Country' },
        communicationPreferences: { preferredLanguage: 'en', preferredMethod: 'email' },
        dentalInsurance: false,
        hasFederalProvincialTerritorialBenefits: false,
        dentalBenefits: { hasFederalBenefits: false, hasProvincialTerritorialBenefits: false },
        children: [
          {
            id: '1',
            information: { dateOfBirth: '2012-02-23', firstName: 'John', hasSocialInsuranceNumber: false, isParent: true, lastName: 'Doe' },
            dentalInsurance: true,
            hasFederalProvincialTerritorialBenefits: false,
            dentalBenefits: { hasFederalBenefits: false, hasProvincialTerritorialBenefits: false },
          },
        ],
      } satisfies ApplyState;

      vi.mocked(getAgeCategoryFromDateString).mockReturnValueOnce('seniors');
      vi.mocked(getAgeCategoryFromDateString).mockReturnValueOnce('children');
      vi.mocked(applicantInformationStateHasPartner).mockResolvedValue(true);

      const act = validateApplyAdultChildStateForReview({ params, state: mockState });

      expect(act).toEqual({
        ageCategory: 'seniors',

        applicantInformation: { firstName: 'First Name', lastName: 'Last Name', maritalStatus: '1', socialInsuranceNumber: '000-000-001' },
        applicationYear: { intakeYearId: '2025', taxYear: '2025' },
        children: [
          {
            ageCategory: 'children',
            hasFederalProvincialTerritorialBenefits: false,
            dentalBenefits: { hasFederalBenefits: false, hasProvincialTerritorialBenefits: false },
            dentalInsurance: true,
            id: '1',
            information: { dateOfBirth: '2012-02-23', firstName: 'John', hasSocialInsuranceNumber: false, isParent: true, lastName: 'Doe' },
          },
        ],
        communicationPreferences: { preferredLanguage: 'en', preferredMethod: 'email' },
        dateOfBirth: '1900-01-01',
        hasFederalProvincialTerritorialBenefits: false,
        dentalBenefits: { hasFederalBenefits: false, hasProvincialTerritorialBenefits: false },
        dentalInsurance: false,
        disabilityTaxCredit: undefined,
        editMode: false,
        id: '00000000-0000-0000-0000-000000000000',
        lastUpdatedOn: '2000-01-01',
        livingIndependently: undefined,
        partnerInformation: { confirm: true, dateOfBirth: '1900-01-01', firstName: 'First Name', lastName: 'Last Name', socialInsuranceNumber: '000-000-002' },
        contactInformation: { copyMailingAddress: true, mailingAddress: '123 rue Peuplier', mailingCity: 'City', mailingCountry: 'Country' },
        submissionInfo: undefined,
        taxFiling2023: true,
        typeOfApplication: 'adult-child',
      });
    });
  });
});<|MERGE_RESOLUTION|>--- conflicted
+++ resolved
@@ -279,39 +279,6 @@
       );
     });
 
-<<<<<<< HEAD
-    it.each([
-      ['adults' as const, '1985-01-10', true],
-      ['seniors' as const, '1900-01-10', undefined],
-    ])('should redirect if a child age category is %s', (childAgeCategory, childDateOfBirth, disabilityTaxCredit) => {
-      const mockState = {
-        ...baseState,
-        typeOfApplication: 'adult-child',
-        taxFiling2023: true,
-        dateOfBirth: '1900-01-01',
-        allChildrenUnder18: true,
-        disabilityTaxCredit,
-        applicantInformation: { firstName: 'First Name', lastName: 'Last Name', maritalStatus: '1', socialInsuranceNumber: '000-000-001' },
-        partnerInformation: { confirm: true, dateOfBirth: '1900-01-01', firstName: 'First Name', lastName: 'Last Name', socialInsuranceNumber: '000-000-002' },
-        contactInformation: { copyMailingAddress: true, mailingAddress: '123 rue Peuplier', mailingCity: 'City', mailingCountry: 'Country' },
-        communicationPreferences: { preferredLanguage: 'en', preferredMethod: 'email' },
-        dentalInsurance: false,
-        hasFederalProvincialTerritorialBenefits: false,
-        dentalBenefits: { hasFederalBenefits: false, hasProvincialTerritorialBenefits: false },
-        children: [{ id: '1', information: { dateOfBirth: childDateOfBirth, firstName: 'John', hasSocialInsuranceNumber: false, isParent: true, lastName: 'Doe' } }],
-      } satisfies ApplyState;
-
-      vi.mocked(getAgeCategoryFromDateString).mockReturnValueOnce('seniors');
-      vi.mocked(getAgeCategoryFromDateString).mockReturnValueOnce(childAgeCategory);
-      vi.mocked(applicantInformationStateHasPartner).mockResolvedValue(true);
-
-      expect(() => validateApplyAdultChildStateForReview({ params, state: mockState })).toThrow(
-        'MockedRedirect(MockedPath(public/apply/$id/adult-child/children/$childId/cannot-apply-child, {"lang":"en","id":"00000000-0000-0000-0000-000000000000","childId":"1"}))',
-      );
-    });
-
-=======
->>>>>>> c4f24216
     it('should redirect if a child dentalInsurance is undefined', () => {
       const mockState = {
         ...baseState,
